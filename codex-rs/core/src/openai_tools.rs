--- conflicted
+++ resolved
@@ -642,149 +642,6 @@
             })
         );
     }
-<<<<<<< HEAD
-}
-
-fn create_browser_open_tool() -> OpenAiTool {
-    let mut properties = BTreeMap::new();
-    properties.insert(
-        "url".to_string(),
-        JsonSchema::String { 
-            description: Some("The URL to navigate to (e.g., https://example.com)".to_string()),
-        },
-    );
-    
-    OpenAiTool::Function(ResponsesApiTool {
-        name: "browser_open".to_string(),
-        description: "Opens a browser window and navigates to the specified URL. Screenshots will be automatically attached to subsequent messages.".to_string(),
-        strict: false,
-        parameters: JsonSchema::Object {
-            properties,
-            required: Some(vec!["url".to_string()]),
-            additional_properties: Some(false),
-        },
-    })
-}
-
-fn create_browser_close_tool() -> OpenAiTool {
-    let properties = BTreeMap::new();
-    
-    OpenAiTool::Function(ResponsesApiTool {
-        name: "browser_close".to_string(),
-        description: "Closes the browser window and disables screenshot capture.".to_string(),
-        strict: false,
-        parameters: JsonSchema::Object {
-            properties,
-            required: Some(vec![]),
-            additional_properties: Some(false),
-        },
-    })
-}
-
-fn create_browser_status_tool() -> OpenAiTool {
-    let properties = BTreeMap::new();
-    
-    OpenAiTool::Function(ResponsesApiTool {
-        name: "browser_status".to_string(),
-        description: "Gets the current browser status including whether it's enabled, current URL, and viewport settings.".to_string(),
-        strict: false,
-        parameters: JsonSchema::Object {
-            properties,
-            required: Some(vec![]),
-            additional_properties: Some(false),
-        },
-    })
-}
-
-fn create_browser_click_tool() -> OpenAiTool {
-    let mut properties = BTreeMap::new();
-    properties.insert(
-        "x".to_string(),
-        JsonSchema::Number { 
-            description: Some("The X coordinate to click at".to_string()),
-        },
-    );
-    properties.insert(
-        "y".to_string(),
-        JsonSchema::Number { 
-            description: Some("The Y coordinate to click at".to_string()),
-        },
-    );
-    
-    OpenAiTool::Function(ResponsesApiTool {
-        name: "browser_click".to_string(),
-        description: "Clicks at the specified coordinates in the browser window.".to_string(),
-        strict: false,
-        parameters: JsonSchema::Object {
-            properties,
-            required: Some(vec!["x".to_string(), "y".to_string()]),
-            additional_properties: Some(false),
-        },
-    })
-}
-
-fn create_browser_type_tool() -> OpenAiTool {
-    let mut properties = BTreeMap::new();
-    properties.insert(
-        "text".to_string(),
-        JsonSchema::String { 
-            description: Some("The text to type into the currently focused element".to_string()),
-        },
-    );
-    
-    OpenAiTool::Function(ResponsesApiTool {
-        name: "browser_type".to_string(),
-        description: "Types text into the currently focused element in the browser.".to_string(),
-        strict: false,
-        parameters: JsonSchema::Object {
-            properties,
-            required: Some(vec!["text".to_string()]),
-            additional_properties: Some(false),
-        },
-    })
-}
-
-fn create_browser_key_tool() -> OpenAiTool {
-    let mut properties = BTreeMap::new();
-    properties.insert(
-        "key".to_string(),
-        JsonSchema::String { 
-            description: Some("The key to press (e.g., 'Enter', 'Tab', 'Escape', 'ArrowUp', 'ArrowDown', 'ArrowLeft', 'ArrowRight', 'Backspace', 'Delete')".to_string()),
-        },
-    );
-    
-    OpenAiTool::Function(ResponsesApiTool {
-        name: "browser_key".to_string(),
-        description: "Presses a keyboard key in the browser (e.g., Enter, Tab, Escape, arrow keys).".to_string(),
-        strict: false,
-        parameters: JsonSchema::Object {
-            properties,
-            required: Some(vec!["key".to_string()]),
-            additional_properties: Some(false),
-        },
-    })
-}
-
-fn create_browser_javascript_tool() -> OpenAiTool {
-    let mut properties = BTreeMap::new();
-    properties.insert(
-        "code".to_string(),
-        JsonSchema::String { 
-            description: Some("The JavaScript code to execute in the browser context".to_string()),
-        },
-    );
-    
-    OpenAiTool::Function(ResponsesApiTool {
-        name: "browser_javascript".to_string(),
-        description: "Executes JavaScript code in the browser and returns the result. The code is wrapped to automatically capture return values and console.log output.".to_string(),
-        strict: false,
-        parameters: JsonSchema::Object {
-            properties,
-            required: Some(vec!["code".to_string()]),
-            additional_properties: Some(false),
-        },
-    })
-=======
 
     #[test]
     fn test_mcp_tool_property_missing_type_defaults_to_string() {
@@ -993,5 +850,145 @@
             })
         );
     }
->>>>>>> d075a214
+}
+
+fn create_browser_open_tool() -> OpenAiTool {
+    let mut properties = BTreeMap::new();
+    properties.insert(
+        "url".to_string(),
+        JsonSchema::String { 
+            description: Some("The URL to navigate to (e.g., https://example.com)".to_string()),
+        },
+    );
+    
+    OpenAiTool::Function(ResponsesApiTool {
+        name: "browser_open".to_string(),
+        description: "Opens a browser window and navigates to the specified URL. Screenshots will be automatically attached to subsequent messages.".to_string(),
+        strict: false,
+        parameters: JsonSchema::Object {
+            properties,
+            required: Some(vec!["url".to_string()]),
+            additional_properties: Some(false),
+        },
+    })
+}
+
+fn create_browser_close_tool() -> OpenAiTool {
+    let properties = BTreeMap::new();
+    
+    OpenAiTool::Function(ResponsesApiTool {
+        name: "browser_close".to_string(),
+        description: "Closes the browser window and disables screenshot capture.".to_string(),
+        strict: false,
+        parameters: JsonSchema::Object {
+            properties,
+            required: Some(vec![]),
+            additional_properties: Some(false),
+        },
+    })
+}
+
+fn create_browser_status_tool() -> OpenAiTool {
+    let properties = BTreeMap::new();
+    
+    OpenAiTool::Function(ResponsesApiTool {
+        name: "browser_status".to_string(),
+        description: "Gets the current browser status including whether it's enabled, current URL, and viewport settings.".to_string(),
+        strict: false,
+        parameters: JsonSchema::Object {
+            properties,
+            required: Some(vec![]),
+            additional_properties: Some(false),
+        },
+    })
+}
+
+fn create_browser_click_tool() -> OpenAiTool {
+    let mut properties = BTreeMap::new();
+    properties.insert(
+        "x".to_string(),
+        JsonSchema::Number { 
+            description: Some("The X coordinate to click at".to_string()),
+        },
+    );
+    properties.insert(
+        "y".to_string(),
+        JsonSchema::Number { 
+            description: Some("The Y coordinate to click at".to_string()),
+        },
+    );
+    
+    OpenAiTool::Function(ResponsesApiTool {
+        name: "browser_click".to_string(),
+        description: "Clicks at the specified coordinates in the browser window.".to_string(),
+        strict: false,
+        parameters: JsonSchema::Object {
+            properties,
+            required: Some(vec!["x".to_string(), "y".to_string()]),
+            additional_properties: Some(false),
+        },
+    })
+}
+
+fn create_browser_type_tool() -> OpenAiTool {
+    let mut properties = BTreeMap::new();
+    properties.insert(
+        "text".to_string(),
+        JsonSchema::String { 
+            description: Some("The text to type into the currently focused element".to_string()),
+        },
+    );
+    
+    OpenAiTool::Function(ResponsesApiTool {
+        name: "browser_type".to_string(),
+        description: "Types text into the currently focused element in the browser.".to_string(),
+        strict: false,
+        parameters: JsonSchema::Object {
+            properties,
+            required: Some(vec!["text".to_string()]),
+            additional_properties: Some(false),
+        },
+    })
+}
+
+fn create_browser_key_tool() -> OpenAiTool {
+    let mut properties = BTreeMap::new();
+    properties.insert(
+        "key".to_string(),
+        JsonSchema::String { 
+            description: Some("The key to press (e.g., 'Enter', 'Tab', 'Escape', 'ArrowUp', 'ArrowDown', 'ArrowLeft', 'ArrowRight', 'Backspace', 'Delete')".to_string()),
+        },
+    );
+    
+    OpenAiTool::Function(ResponsesApiTool {
+        name: "browser_key".to_string(),
+        description: "Presses a keyboard key in the browser (e.g., Enter, Tab, Escape, arrow keys).".to_string(),
+        strict: false,
+        parameters: JsonSchema::Object {
+            properties,
+            required: Some(vec!["key".to_string()]),
+            additional_properties: Some(false),
+        },
+    })
+}
+
+fn create_browser_javascript_tool() -> OpenAiTool {
+    let mut properties = BTreeMap::new();
+    properties.insert(
+        "code".to_string(),
+        JsonSchema::String { 
+            description: Some("The JavaScript code to execute in the browser context".to_string()),
+        },
+    );
+    
+    OpenAiTool::Function(ResponsesApiTool {
+        name: "browser_javascript".to_string(),
+        description: "Executes JavaScript code in the browser and returns the result. The code is wrapped to automatically capture return values and console.log output.".to_string(),
+        strict: false,
+        parameters: JsonSchema::Object {
+            properties,
+            required: Some(vec!["code".to_string()]),
+            additional_properties: Some(false),
+        },
+    })
 }