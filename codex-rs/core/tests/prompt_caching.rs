--- conflicted
+++ resolved
@@ -24,8 +24,12 @@
     load_sse_fixture_with_id("tests/fixtures/completed_template.json", id)
 }
 
-#[tokio::test(flavor = "multi_thread", worker_threads = 4)]
-async fn default_system_instructions_contain_apply_patch() {
+#[tokio::test(flavor = "multi_thread", worker_threads = 2)]
+async fn prefixes_context_and_instructions_once_and_consistently_across_requests() {
+    if std::net::TcpListener::bind("127.0.0.1:0").is_err() {
+        println!("Skipping test due to sandbox network bind restrictions.");
+        return;
+    }
     use pretty_assertions::assert_eq;
 
     let server = MockServer::start().await;
@@ -57,7 +61,7 @@
 
     let conversation_manager = ConversationManager::default();
     let codex = conversation_manager
-        .new_conversation_with_auth(config, Some(CodexAuth::from_api_key("Test API Key")))
+        .new_conversation_with_auth(config.clone(), Some(CodexAuth::from_api_key("Test API Key")))
         .await
         .expect("create new conversation")
         .conversation;
@@ -85,184 +89,6 @@
     let requests = server.received_requests().await.unwrap();
     assert_eq!(requests.len(), 2, "expected two POST requests");
 
-    let expected_instructions = [
-        include_str!("../prompt.md"),
-        include_str!("../../apply-patch/apply_patch_tool_instructions.md"),
-    ]
-    .join("\n");
-
-    let body0 = requests[0].body_json::<serde_json::Value>().unwrap();
-    assert_eq!(
-        body0["instructions"],
-        serde_json::json!(expected_instructions),
-    );
-    let body1 = requests[1].body_json::<serde_json::Value>().unwrap();
-    assert_eq!(
-        body1["instructions"],
-        serde_json::json!(expected_instructions),
-    );
-}
-
-#[tokio::test(flavor = "multi_thread", worker_threads = 4)]
-async fn prompt_tools_are_consistent_across_requests() {
-    use pretty_assertions::assert_eq;
-
-    let server = MockServer::start().await;
-
-    let sse = sse_completed("resp");
-    let template = ResponseTemplate::new(200)
-        .insert_header("content-type", "text/event-stream")
-        .set_body_raw(sse, "text/event-stream");
-
-    // Expect two POSTs to /v1/responses
-    Mock::given(method("POST"))
-        .and(path("/v1/responses"))
-        .respond_with(template)
-        .expect(2)
-        .mount(&server)
-        .await;
-
-    let model_provider = ModelProviderInfo {
-        base_url: Some(format!("{}/v1", server.uri())),
-        ..built_in_model_providers()["openai"].clone()
-    };
-
-    let cwd = TempDir::new().unwrap();
-    let codex_home = TempDir::new().unwrap();
-    let mut config = load_default_config_for_test(&codex_home);
-    config.cwd = cwd.path().to_path_buf();
-    config.model_provider = model_provider;
-    config.user_instructions = Some("be consistent and helpful".to_string());
-    config.include_apply_patch_tool = true;
-    config.include_plan_tool = true;
-
-    let conversation_manager = ConversationManager::default();
-    let codex = conversation_manager
-        .new_conversation_with_auth(config, Some(CodexAuth::from_api_key("Test API Key")))
-        .await
-        .expect("create new conversation")
-        .conversation;
-
-    codex
-        .submit(Op::UserInput {
-            items: vec![InputItem::Text {
-                text: "hello 1".into(),
-            }],
-        })
-        .await
-        .unwrap();
-    wait_for_event(&codex, |ev| matches!(ev, EventMsg::TaskComplete(_))).await;
-
-    codex
-        .submit(Op::UserInput {
-            items: vec![InputItem::Text {
-                text: "hello 2".into(),
-            }],
-        })
-        .await
-        .unwrap();
-    wait_for_event(&codex, |ev| matches!(ev, EventMsg::TaskComplete(_))).await;
-
-    let requests = server.received_requests().await.unwrap();
-    assert_eq!(requests.len(), 2, "expected two POST requests");
-
-    let expected_instructions: &str = include_str!("../prompt.md");
-    // our internal implementation is responsible for keeping tools in sync
-    // with the OpenAI schema, so we just verify the tool presence here
-    let expected_tools_names: &[&str] = &["shell", "update_plan", "apply_patch"];
-    fn assert_tool_names(body: &serde_json::Value, expected_names: &[&str]) {
-        assert_eq!(
-            body["tools"]
-                .as_array()
-                .unwrap()
-                .iter()
-                .map(|t| t["name"].as_str().unwrap().to_string())
-                .collect::<Vec<_>>(),
-            expected_names
-        );
-    }
-
-    let body0 = requests[0].body_json::<serde_json::Value>().unwrap();
-    assert_eq!(
-        body0["instructions"],
-        serde_json::json!(expected_instructions),
-    );
-    assert_tool_names(&body0, expected_tools_names);
-
-    let body1 = requests[1].body_json::<serde_json::Value>().unwrap();
-    assert_eq!(
-        body1["instructions"],
-        serde_json::json!(expected_instructions),
-    );
-    assert_tool_names(&body1, expected_tools_names);
-}
-
-#[tokio::test(flavor = "multi_thread", worker_threads = 2)]
-async fn prefixes_context_and_instructions_once_and_consistently_across_requests() {
-    if std::net::TcpListener::bind("127.0.0.1:0").is_err() {
-        println!("Skipping test due to sandbox network bind restrictions.");
-        return;
-    }
-    use pretty_assertions::assert_eq;
-
-    let server = MockServer::start().await;
-
-    let sse = sse_completed("resp");
-    let template = ResponseTemplate::new(200)
-        .insert_header("content-type", "text/event-stream")
-        .set_body_raw(sse, "text/event-stream");
-
-    // Expect two POSTs to /v1/responses
-    Mock::given(method("POST"))
-        .and(path("/v1/responses"))
-        .respond_with(template)
-        .expect(2)
-        .mount(&server)
-        .await;
-
-    let model_provider = ModelProviderInfo {
-        base_url: Some(format!("{}/v1", server.uri())),
-        ..built_in_model_providers()["openai"].clone()
-    };
-
-    let cwd = TempDir::new().unwrap();
-    let codex_home = TempDir::new().unwrap();
-    let mut config = load_default_config_for_test(&codex_home);
-    config.cwd = cwd.path().to_path_buf();
-    config.model_provider = model_provider;
-    config.user_instructions = Some("be consistent and helpful".to_string());
-
-    let conversation_manager = ConversationManager::default();
-    let codex = conversation_manager
-        .new_conversation_with_auth(config.clone(), Some(CodexAuth::from_api_key("Test API Key")))
-        .await
-        .expect("create new conversation")
-        .conversation;
-
-    codex
-        .submit(Op::UserInput {
-            items: vec![InputItem::Text {
-                text: "hello 1".into(),
-            }],
-        })
-        .await
-        .unwrap();
-    wait_for_event(&codex, |ev| matches!(ev, EventMsg::TaskComplete(_))).await;
-
-    codex
-        .submit(Op::UserInput {
-            items: vec![InputItem::Text {
-                text: "hello 2".into(),
-            }],
-        })
-        .await
-        .unwrap();
-    wait_for_event(&codex, |ev| matches!(ev, EventMsg::TaskComplete(_))).await;
-
-    let requests = server.received_requests().await.unwrap();
-    assert_eq!(requests.len(), 2, "expected two POST requests");
-
-<<<<<<< HEAD
     // Validate new input formatting order and contents
     let body1 = requests[0].body_json::<serde_json::Value>().unwrap();
     let input1 = body1["input"].as_array().expect("input should be array");
@@ -272,22 +98,6 @@
     assert!(
         input1.len() >= 4,
         "expected at least dev, env, ui, and user message"
-=======
-    let shell = default_user_shell().await;
-
-    let expected_env_text = format!(
-        r#"<environment_context>
-  <cwd>{}</cwd>
-  <approval_policy>on-request</approval_policy>
-  <sandbox_mode>read-only</sandbox_mode>
-  <network_access>restricted</network_access>
-{}</environment_context>"#,
-        cwd.path().to_string_lossy(),
-        match shell.name() {
-            Some(name) => format!("  <shell>{}</shell>\n", name),
-            None => String::new(),
-        }
->>>>>>> e4c275d6
     );
     // 0: developer additional instructions
     assert_eq!(input1[0]["role"], serde_json::json!("developer"));
@@ -297,9 +107,9 @@
     assert_eq!(input1[1]["role"], serde_json::json!("user"));
     let env_text = input1[1]["content"][0]["text"].as_str().unwrap_or("");
     assert!(env_text.starts_with("<environment_context>"));
-    assert!(env_text.contains("\"approval_policy\": \"on-request\""));
-    assert!(env_text.contains("\"sandbox_mode\": \"read-only\""));
-    assert!(env_text.contains("\"network_access\": \"restricted\""));
+    assert!(env_text.contains("<approval_policy>on-request</approval_policy>"));
+    assert!(env_text.contains("<sandbox_mode>read-only</sandbox_mode>"));
+    assert!(env_text.contains("<network_access>restricted</network_access>"));
     // 2: user instructions
     assert_eq!(input1[2]["role"], serde_json::json!("user"));
     let ui_text = input1[2]["content"][0]["text"].as_str().unwrap_or("");
@@ -389,164 +199,7 @@
         .unwrap();
     wait_for_event(&codex, |ev| matches!(ev, EventMsg::TaskComplete(_))).await;
 
-<<<<<<< HEAD
     // Change everything about the turn context via ConfigureSession
-    let new_cwd = TempDir::new().unwrap();
-    let writable = TempDir::new().unwrap();
-    codex
-        .submit(Op::ConfigureSession {
-            provider: config.model_provider.clone(),
-            model: "o3".to_string(),
-            model_reasoning_effort: ReasoningEffort::High,
-            model_reasoning_summary: ReasoningSummary::Detailed,
-            model_text_verbosity: config.model_text_verbosity,
-            user_instructions: config.user_instructions.clone(),
-            base_instructions: config.base_instructions.clone(),
-            approval_policy: AskForApproval::Never,
-            sandbox_policy: SandboxPolicy::WorkspaceWrite {
-=======
-    let writable = TempDir::new().unwrap();
-    codex
-        .submit(Op::OverrideTurnContext {
-            cwd: None,
-            approval_policy: Some(AskForApproval::Never),
-            sandbox_policy: Some(SandboxPolicy::WorkspaceWrite {
->>>>>>> e4c275d6
-                writable_roots: vec![writable.path().to_path_buf()],
-                network_access: true,
-                exclude_tmpdir_env_var: true,
-                exclude_slash_tmp: true,
-            },
-            disable_response_storage: config.disable_response_storage,
-            notify: config.notify.clone(),
-            cwd: new_cwd.path().to_path_buf(),
-            resume_path: None,
-        })
-        .await
-        .unwrap();
-
-    // Second turn after overrides
-    codex
-        .submit(Op::UserInput {
-            items: vec![InputItem::Text {
-                text: "hello 2".into(),
-            }],
-        })
-        .await
-        .unwrap();
-    wait_for_event(&codex, |ev| matches!(ev, EventMsg::TaskComplete(_))).await;
-
-    // Verify we issued exactly two requests, and the cached prefix stayed identical.
-    let requests = server.received_requests().await.unwrap();
-    assert_eq!(requests.len(), 2, "expected two POST requests");
-
-    let body1 = requests[0].body_json::<serde_json::Value>().unwrap();
-    let body2 = requests[1].body_json::<serde_json::Value>().unwrap();
-    // prompt_cache_key should remain constant across overrides
-    assert_eq!(
-        body1["prompt_cache_key"], body2["prompt_cache_key"],
-        "prompt_cache_key should not change across overrides"
-    );
-
-    // Developer and UI instructions should match the first request; env message should change;
-    // the new user message should be present (may not be last if ephemeral items are appended).
-    let expected_user_message_2 = serde_json::json!({
-        "type": "message",
-        "id": serde_json::Value::Null,
-        "role": "user",
-        "content": [ { "type": "input_text", "text": "hello 2" } ]
-    });
-<<<<<<< HEAD
-    assert_eq!(body2["input"][0], body1["input"][0]);
-    assert_ne!(body2["input"][1], body1["input"][1]);
-    let env2_text = body2["input"][1]["content"][0]["text"].as_str().unwrap_or("");
-    assert!(env2_text.contains("workspace-write"));
-    assert!(env2_text.contains("\"network_access\": \"enabled\""));
-    assert_eq!(body2["input"][2], body1["input"][2]);
-    assert!(
-        body2["input"].as_array().unwrap().iter().any(|v| v == &expected_user_message_2),
-        "second request should contain the new user message"
-    );
-=======
-    // After overriding the turn context, the environment context should be emitted again
-    // reflecting the new approval policy and sandbox settings. Omit cwd because it did
-    // not change.
-    let expected_env_text_2 = r#"<environment_context>
-  <approval_policy>never</approval_policy>
-  <sandbox_mode>workspace-write</sandbox_mode>
-  <network_access>enabled</network_access>
-</environment_context>"#;
-    let expected_env_msg_2 = serde_json::json!({
-        "type": "message",
-        "id": serde_json::Value::Null,
-        "role": "user",
-        "content": [ { "type": "input_text", "text": expected_env_text_2 } ]
-    });
-    let expected_body2 = serde_json::json!(
-        [
-            body1["input"].as_array().unwrap().as_slice(),
-            [expected_env_msg_2, expected_user_message_2].as_slice(),
-        ]
-        .concat()
-    );
-    assert_eq!(body2["input"], expected_body2);
->>>>>>> e4c275d6
-}
-
-#[tokio::test(flavor = "multi_thread", worker_threads = 2)]
-async fn per_turn_overrides_keep_cached_prefix_and_key_constant() {
-    if std::net::TcpListener::bind("127.0.0.1:0").is_err() {
-        println!("Skipping test due to sandbox network bind restrictions.");
-        return;
-    }
-    use pretty_assertions::assert_eq;
-
-    let server = MockServer::start().await;
-
-    let sse = sse_completed("resp");
-    let template = ResponseTemplate::new(200)
-        .insert_header("content-type", "text/event-stream")
-        .set_body_raw(sse, "text/event-stream");
-
-    // Expect two POSTs to /v1/responses
-    Mock::given(method("POST"))
-        .and(path("/v1/responses"))
-        .respond_with(template)
-        .expect(2)
-        .mount(&server)
-        .await;
-
-    let model_provider = ModelProviderInfo {
-        base_url: Some(format!("{}/v1", server.uri())),
-        ..built_in_model_providers()["openai"].clone()
-    };
-
-    let cwd = TempDir::new().unwrap();
-    let codex_home = TempDir::new().unwrap();
-    let mut config = load_default_config_for_test(&codex_home);
-    config.cwd = cwd.path().to_path_buf();
-    config.model_provider = model_provider;
-    config.user_instructions = Some("be consistent and helpful".to_string());
-
-    let conversation_manager = ConversationManager::default();
-    let codex = conversation_manager
-        .new_conversation_with_auth(config.clone(), Some(CodexAuth::from_api_key("Test API Key")))
-        .await
-        .expect("create new conversation")
-        .conversation;
-
-    // First turn
-    codex
-        .submit(Op::UserInput {
-            items: vec![InputItem::Text {
-                text: "hello 1".into(),
-            }],
-        })
-        .await
-        .unwrap();
-    wait_for_event(&codex, |ev| matches!(ev, EventMsg::TaskComplete(_))).await;
-
-    // Second turn using ConfigureSession + UserInput
     let new_cwd = TempDir::new().unwrap();
     let writable = TempDir::new().unwrap();
     codex
@@ -572,6 +225,130 @@
         })
         .await
         .unwrap();
+
+    // Second turn after overrides
+    codex
+        .submit(Op::UserInput {
+            items: vec![InputItem::Text {
+                text: "hello 2".into(),
+            }],
+        })
+        .await
+        .unwrap();
+    wait_for_event(&codex, |ev| matches!(ev, EventMsg::TaskComplete(_))).await;
+
+    // Verify we issued exactly two requests, and the cached prefix stayed identical.
+    let requests = server.received_requests().await.unwrap();
+    assert_eq!(requests.len(), 2, "expected two POST requests");
+
+    let body1 = requests[0].body_json::<serde_json::Value>().unwrap();
+    let body2 = requests[1].body_json::<serde_json::Value>().unwrap();
+
+    // prompt_cache_key should remain constant across overrides
+    assert_eq!(
+        body1["prompt_cache_key"], body2["prompt_cache_key"],
+        "prompt_cache_key should not change across overrides"
+    );
+
+    // Developer and UI instructions should match the first request; env message should change;
+    // the new user message should be present (may not be last if ephemeral items are appended).
+    let expected_user_message_2 = serde_json::json!({
+        "type": "message",
+        "id": serde_json::Value::Null,
+        "role": "user",
+        "content": [ { "type": "input_text", "text": "hello 2" } ]
+    });
+    assert_eq!(body2["input"][0], body1["input"][0]);
+    assert_ne!(body2["input"][1], body1["input"][1]);
+    let env2_text = body2["input"][1]["content"][0]["text"].as_str().unwrap_or("");
+    assert!(env2_text.contains("<sandbox_mode>workspace-write</sandbox_mode>"));
+    assert!(env2_text.contains("<network_access>enabled</network_access>"));
+    assert_eq!(body2["input"][2], body1["input"][2]);
+    assert!(
+        body2["input"].as_array().unwrap().iter().any(|v| v == &expected_user_message_2),
+        "second request should contain the new user message"
+    );
+}
+
+#[tokio::test(flavor = "multi_thread", worker_threads = 2)]
+async fn per_turn_overrides_keep_cached_prefix_and_key_constant() {
+    if std::net::TcpListener::bind("127.0.0.1:0").is_err() {
+        println!("Skipping test due to sandbox network bind restrictions.");
+        return;
+    }
+    use pretty_assertions::assert_eq;
+
+    let server = MockServer::start().await;
+
+    let sse = sse_completed("resp");
+    let template = ResponseTemplate::new(200)
+        .insert_header("content-type", "text/event-stream")
+        .set_body_raw(sse, "text/event-stream");
+
+    // Expect two POSTs to /v1/responses
+    Mock::given(method("POST"))
+        .and(path("/v1/responses"))
+        .respond_with(template)
+        .expect(2)
+        .mount(&server)
+        .await;
+
+    let model_provider = ModelProviderInfo {
+        base_url: Some(format!("{}/v1", server.uri())),
+        ..built_in_model_providers()["openai"].clone()
+    };
+
+    let cwd = TempDir::new().unwrap();
+    let codex_home = TempDir::new().unwrap();
+    let mut config = load_default_config_for_test(&codex_home);
+    config.cwd = cwd.path().to_path_buf();
+    config.model_provider = model_provider;
+    config.user_instructions = Some("be consistent and helpful".to_string());
+
+    let conversation_manager = ConversationManager::default();
+    let codex = conversation_manager
+        .new_conversation_with_auth(config.clone(), Some(CodexAuth::from_api_key("Test API Key")))
+        .await
+        .expect("create new conversation")
+        .conversation;
+
+    // First turn
+    codex
+        .submit(Op::UserInput {
+            items: vec![InputItem::Text {
+                text: "hello 1".into(),
+            }],
+        })
+        .await
+        .unwrap();
+    wait_for_event(&codex, |ev| matches!(ev, EventMsg::TaskComplete(_))).await;
+
+    // Second turn using ConfigureSession + UserInput
+    let new_cwd = TempDir::new().unwrap();
+    let writable = TempDir::new().unwrap();
+    codex
+        .submit(Op::ConfigureSession {
+            provider: config.model_provider.clone(),
+            model: "o3".to_string(),
+            model_reasoning_effort: ReasoningEffort::High,
+            model_reasoning_summary: ReasoningSummary::Detailed,
+            model_text_verbosity: config.model_text_verbosity,
+            user_instructions: config.user_instructions.clone(),
+            base_instructions: config.base_instructions.clone(),
+            approval_policy: AskForApproval::Never,
+            sandbox_policy: SandboxPolicy::WorkspaceWrite {
+                writable_roots: vec![writable.path().to_path_buf()],
+                network_access: true,
+                exclude_tmpdir_env_var: true,
+                exclude_slash_tmp: true,
+            },
+            disable_response_storage: config.disable_response_storage,
+            notify: config.notify.clone(),
+            cwd: new_cwd.path().to_path_buf(),
+            resume_path: None,
+        })
+        .await
+        .unwrap();
     codex
         .submit(Op::UserInput { items: vec![InputItem::Text { text: "hello 2".into() }] })
         .await
