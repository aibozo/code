--- conflicted
+++ resolved
@@ -428,7 +428,6 @@
                             }
                             self.app_event_tx.send(AppEvent::RequestRedraw);
                         }
-<<<<<<< HEAD
                         SlashCommand::Init => {
                             // Guard: do not run if a task is active.
                             if let AppState::Chat { widget } = &mut self.app_state {
@@ -436,20 +435,6 @@
                                     include_str!("../prompt_for_init_command.md");
                                 widget.submit_text_message(INIT_PROMPT.to_string());
                             }
-=======
-                    }
-                    SlashCommand::Model => {
-                        if let AppState::Chat { widget } = &mut self.app_state {
-                            widget.open_model_popup();
-                        }
-                    }
-                    SlashCommand::Quit => {
-                        break;
-                    }
-                    SlashCommand::Logout => {
-                        if let Err(e) = codex_login::logout(&self.config.codex_home) {
-                            tracing::error!("failed to logout: {e}");
->>>>>>> e58125e6
                         }
                         SlashCommand::Compact => {
                             if let AppState::Chat { widget } = &mut self.app_state {
@@ -584,57 +569,10 @@
                             }));
                         }
                     }
-<<<<<<< HEAD
                 }
                 AppEvent::PrepareAgents => {
                     if let AppState::Chat { widget } = &mut self.app_state {
                         widget.prepare_agents();
-=======
-                    SlashCommand::Mcp => {
-                        if let AppState::Chat { widget } = &mut self.app_state {
-                            widget.add_mcp_output();
-                        }
-                    }
-                    #[cfg(debug_assertions)]
-                    SlashCommand::TestApproval => {
-                        use codex_core::protocol::EventMsg;
-                        use std::collections::HashMap;
-
-                        use codex_core::protocol::ApplyPatchApprovalRequestEvent;
-                        use codex_core::protocol::FileChange;
-
-                        self.app_event_tx.send(AppEvent::CodexEvent(Event {
-                            id: "1".to_string(),
-                            // msg: EventMsg::ExecApprovalRequest(ExecApprovalRequestEvent {
-                            //     call_id: "1".to_string(),
-                            //     command: vec!["git".into(), "apply".into()],
-                            //     cwd: self.config.cwd.clone(),
-                            //     reason: Some("test".to_string()),
-                            // }),
-                            msg: EventMsg::ApplyPatchApprovalRequest(
-                                ApplyPatchApprovalRequestEvent {
-                                    call_id: "1".to_string(),
-                                    changes: HashMap::from([
-                                        (
-                                            PathBuf::from("/tmp/test.txt"),
-                                            FileChange::Add {
-                                                content: "test".to_string(),
-                                            },
-                                        ),
-                                        (
-                                            PathBuf::from("/tmp/test2.txt"),
-                                            FileChange::Update {
-                                                unified_diff: "+test\n-test2".to_string(),
-                                                move_path: None,
-                                            },
-                                        ),
-                                    ]),
-                                    reason: None,
-                                    grant_root: Some(PathBuf::from("/tmp")),
-                                },
-                            ),
-                        }));
->>>>>>> e58125e6
                     }
                 }
                 AppEvent::UpdateReasoningEffort(new_effort) => {
@@ -746,7 +684,6 @@
                         widget.apply_file_search_result(query, matches);
                     }
                 }
-<<<<<<< HEAD
                 AppEvent::ShowChromeOptions(port) => {
                     if let AppState::Chat { widget } = &mut self.app_state {
                         widget.show_chrome_options(port);
@@ -761,18 +698,6 @@
                     // Schedule the next redraw with the requested duration
                     self.schedule_redraw_in(duration);
                 }
-=======
-                AppEvent::UpdateReasoningEffort(effort) => {
-                    if let AppState::Chat { widget } = &mut self.app_state {
-                        widget.set_reasoning_effort(effort);
-                    }
-                }
-                AppEvent::UpdateModel(model) => {
-                    if let AppState::Chat { widget } = &mut self.app_state {
-                        widget.set_model(model);
-                    }
-                }
->>>>>>> e58125e6
             }
         }
         terminal.clear()?;
