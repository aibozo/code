--- conflicted
+++ resolved
@@ -1,16 +1,11 @@
 use std::collections::HashMap;
 use std::path::PathBuf;
 use std::sync::Arc;
-use std::sync::Mutex;
 
 use codex_core::codex_wrapper::CodexConversation;
 use codex_core::codex_wrapper::init_codex;
 use codex_core::config::Config;
-<<<<<<< HEAD
-use codex_core::config_types::ReasoningEffort;
-=======
 use codex_core::parse_command::ParsedCommand;
->>>>>>> a48372ce
 use codex_core::protocol::AgentMessageDeltaEvent;
 use codex_core::protocol::AgentMessageEvent;
 use codex_core::protocol::AgentReasoningDeltaEvent;
@@ -19,7 +14,6 @@
 use codex_core::protocol::AgentReasoningRawContentEvent;
 use codex_core::protocol::ApplyPatchApprovalRequestEvent;
 use codex_core::protocol::BackgroundEventEvent;
-use codex_core::protocol::BrowserScreenshotUpdateEvent;
 use codex_core::protocol::ErrorEvent;
 use codex_core::protocol::Event;
 use codex_core::protocol::EventMsg;
@@ -40,13 +34,8 @@
 use ratatui::layout::Constraint;
 use ratatui::layout::Layout;
 use ratatui::layout::Rect;
-use ratatui::style::Modifier;
-use ratatui::text::Line;
 use ratatui::widgets::Widget;
 use ratatui::widgets::WidgetRef;
-use ratatui_image::picker::Picker;
-use ratatui_image::Image;
-use std::cell::RefCell;
 use tokio::sync::mpsc::UnboundedSender;
 use tokio::sync::mpsc::unbounded_channel;
 use tracing::info;
@@ -62,32 +51,22 @@
 use crate::history_cell::HistoryCell;
 use crate::history_cell::PatchEventType;
 use crate::live_wrap::RowBuilder;
-use crate::text_block::TextBlock;
 use crate::user_approval_widget::ApprovalRequest;
-use codex_browser::{BrowserManager, config::BrowserConfig};
 use codex_file_search::FileMatch;
 use ratatui::style::Stylize;
 
 struct RunningCommand {
     command: Vec<String>,
-<<<<<<< HEAD
-=======
     #[allow(dead_code)]
     cwd: PathBuf,
     parsed_cmd: Vec<ParsedCommand>,
->>>>>>> a48372ce
 }
 
 pub(crate) struct ChatWidget<'a> {
     app_event_tx: AppEventSender,
     codex_op_tx: UnboundedSender<Op>,
     bottom_pane: BottomPane<'a>,
-<<<<<<< HEAD
-    active_history_cell: Option<HistoryCell>,
-    history_cells: Vec<HistoryCell>,  // Store all history in memory
-=======
     active_exec_cell: Option<HistoryCell>,
->>>>>>> a48372ce
     config: Config,
     initial_user_message: Option<UserMessage>,
     total_token_usage: TokenUsage,
@@ -103,22 +82,6 @@
     current_stream: Option<StreamKind>,
     stream_header_emitted: bool,
     live_max_rows: u16,
-    // Store pending image paths keyed by their placeholder text
-    pending_images: HashMap<String, PathBuf>,
-    welcome_shown: bool,
-    // Browser manager for screenshot functionality
-    browser_manager: Arc<BrowserManager>,
-    // Path to the latest browser screenshot and URL for display
-    latest_browser_screenshot: Arc<Mutex<Option<(PathBuf, String)>>>,
-    // Cached image protocol to avoid recreating every frame (path, area, protocol)
-    cached_image_protocol: std::cell::RefCell<Option<(PathBuf, Rect, ratatui_image::protocol::Protocol)>>,
-    // Cached picker to avoid recreating every frame
-    cached_picker: std::cell::RefCell<Option<Picker>>,
-    
-    // Cached cell size (width,height) in pixels
-    cached_cell_size: std::cell::OnceCell<(u16, u16)>,
-    // Scroll offset from bottom (0 = at bottom, positive = scrolled up)
-    scroll_offset: u16,
 }
 
 struct UserMessage {
@@ -150,76 +113,6 @@
 }
 
 impl ChatWidget<'_> {
-    fn parse_message_with_images(&mut self, text: String) -> UserMessage {
-        use std::path::Path;
-        
-        // Common image extensions
-        const IMAGE_EXTENSIONS: &[&str] = &[
-            ".png", ".jpg", ".jpeg", ".gif", ".bmp", ".webp", ".svg", ".ico", ".tiff", ".tif"
-        ];
-        
-        let mut image_paths = Vec::new();
-        let mut cleaned_text = text.clone();
-        
-        // First, handle [image: ...] placeholders from drag-and-drop
-        let placeholder_regex = regex_lite::Regex::new(r"\[image: [^\]]+\]").unwrap();
-        for mat in placeholder_regex.find_iter(&text) {
-            let placeholder = mat.as_str();
-            if let Some(path) = self.pending_images.remove(placeholder) {
-                image_paths.push(path);
-                // Remove the placeholder from the text
-                cleaned_text = cleaned_text.replace(placeholder, "");
-            }
-        }
-        
-        // Then check for direct file paths in the text
-        let words: Vec<String> = text.split_whitespace().map(String::from).collect();
-        
-        for word in &words {
-            // Skip placeholders we already handled
-            if word.starts_with("[image:") {
-                continue;
-            }
-            
-            // Check if this looks like an image path
-            let is_image_path = IMAGE_EXTENSIONS.iter().any(|ext| word.to_lowercase().ends_with(ext));
-            
-            if is_image_path {
-                let path = Path::new(word);
-                
-                // Check if it's a relative or absolute path that exists
-                if path.exists() {
-                    image_paths.push(path.to_path_buf());
-                    // Remove the path from the text
-                    cleaned_text = cleaned_text.replace(word, "");
-                } else {
-                    // Try with common relative paths
-                    let potential_paths = vec![
-                        PathBuf::from(word),
-                        PathBuf::from("./").join(word),
-                        std::env::current_dir().ok().map(|d| d.join(word)).unwrap_or_default(),
-                    ];
-                    
-                    for potential_path in potential_paths {
-                        if potential_path.exists() {
-                            image_paths.push(potential_path);
-                            cleaned_text = cleaned_text.replace(word, "");
-                            break;
-                        }
-                    }
-                }
-            }
-        }
-        
-        // Clean up extra whitespace
-        cleaned_text = cleaned_text.split_whitespace().collect::<Vec<_>>().join(" ");
-        
-        UserMessage {
-            text: cleaned_text,
-            image_paths,
-        }
-    }
-    
     fn interrupt_running_task(&mut self) {
         if self.bottom_pane.is_task_running() {
             self.active_exec_cell = None;
@@ -236,38 +129,6 @@
             self.request_redraw();
         }
     }
-<<<<<<< HEAD
-    fn layout_areas(&self, area: Rect) -> Vec<Rect> {
-        // Check if browser is active and has a screenshot
-        let has_browser_screenshot = self.latest_browser_screenshot.lock()
-            .map(|lock| lock.is_some())
-            .unwrap_or(false);
-        
-        let bottom_height = 6u16.max(self.bottom_pane.desired_height(area.width)).min(15);
-        
-        if has_browser_screenshot {
-            // Status bar, browser HUD, history, bottom pane
-            // Browser HUD takes about 30% of available height for good visibility
-            let hud_height = (area.height.saturating_sub(3 + bottom_height) * 40 / 100).max(10);
-            Layout::vertical([
-                Constraint::Length(3), // Status bar with box border
-                Constraint::Length(hud_height), // Browser HUD
-                Constraint::Fill(1), // History takes remaining space
-                Constraint::Length(bottom_height),
-            ])
-            .areas::<4>(area)
-            .to_vec()
-        } else {
-            // Status bar, history, bottom pane (no HUD)
-            Layout::vertical([
-                Constraint::Length(3), // Status bar with box border
-                Constraint::Fill(1), // History takes all remaining space
-                Constraint::Length(bottom_height),
-            ])
-            .areas::<3>(area)
-            .to_vec()
-        }
-=======
     fn layout_areas(&self, area: Rect) -> [Rect; 2] {
         Layout::vertical([
             Constraint::Max(
@@ -278,7 +139,6 @@
             Constraint::Min(self.bottom_pane.desired_height(area.width)),
         ])
         .areas(area)
->>>>>>> a48372ce
     }
     fn emit_stream_header(&mut self, kind: StreamKind) {
         use ratatui::text::Line as RLine;
@@ -343,20 +203,6 @@
             }
         });
 
-        // Browser manager will be initialized lazily when needed
-        // For now, create a placeholder that will be replaced on first use
-        let browser_config = BrowserConfig::default();
-        let browser_manager = Arc::new(BrowserManager::new(browser_config));
-        
-        // Add initial animated welcome message to history
-        let mut history_cells = Vec::new();
-        history_cells.push(HistoryCell::AnimatedWelcome {
-            start_time: std::time::Instant::now(),
-            completed: std::cell::Cell::new(false),
-        });
-
-        // Initialize image protocol for rendering screenshots
-        
         Self {
             app_event_tx: app_event_tx.clone(),
             codex_op_tx,
@@ -365,12 +211,7 @@
                 has_input_focus: true,
                 enhanced_keys_supported,
             }),
-<<<<<<< HEAD
-            active_history_cell: None,
-            history_cells,
-=======
             active_exec_cell: None,
->>>>>>> a48372ce
             config,
             initial_user_message: create_initial_user_message(
                 initial_prompt.unwrap_or_default(),
@@ -386,19 +227,9 @@
             current_stream: None,
             stream_header_emitted: false,
             live_max_rows: 3,
-            pending_images: HashMap::new(),
-            welcome_shown: false,
-            browser_manager,
-            latest_browser_screenshot: Arc::new(Mutex::new(None)),
-            cached_image_protocol: RefCell::new(None),
-            cached_picker: RefCell::new(None),
-            cached_cell_size: std::cell::OnceCell::new(),
-            scroll_offset: 0,
-        }
-    }
-
-<<<<<<< HEAD
-=======
+        }
+    }
+
     pub fn desired_height(&self, width: u16) -> u16 {
         self.bottom_pane.desired_height(width)
             + self
@@ -407,7 +238,6 @@
                 .map_or(0, |c| c.desired_height(width))
     }
 
->>>>>>> a48372ce
     pub(crate) fn handle_key_event(&mut self, key_event: KeyEvent) {
         if key_event.kind == KeyEventKind::Press {
             self.bottom_pane.clear_ctrl_c_quit_hint();
@@ -415,274 +245,36 @@
 
         match self.bottom_pane.handle_key_event(key_event) {
             InputResult::Submitted(text) => {
-                let user_message = self.parse_message_with_images(text);
-                self.submit_user_message(user_message);
+                self.submit_user_message(text.into());
             }
             InputResult::None => {}
         }
     }
 
     pub(crate) fn handle_paste(&mut self, text: String) {
-        // Check if the pasted text is a file path to an image
-        let trimmed = text.trim();
-        
-        tracing::info!("Paste received: {:?}", trimmed);
-        
-        const IMAGE_EXTENSIONS: &[&str] = &[
-            ".png", ".jpg", ".jpeg", ".gif", ".bmp", ".webp", ".svg", ".ico", ".tiff", ".tif"
-        ];
-        
-        // Check if it looks like a file path
-        let is_likely_path = trimmed.starts_with("file://") 
-            || trimmed.starts_with("/") 
-            || trimmed.starts_with("~/")
-            || trimmed.starts_with("./");
-            
-        if is_likely_path {
-            // Remove escape backslashes that terminals add for special characters
-            let unescaped = trimmed
-                .replace("\\ ", " ")
-                .replace("\\(", "(")
-                .replace("\\)", ")");
-            
-            // Handle file:// URLs (common when dragging from Finder)
-            let path_str = if unescaped.starts_with("file://") {
-                // URL decode to handle spaces and special characters
-                // Simple decoding for common cases (spaces as %20, etc.)
-                unescaped.strip_prefix("file://")
-                    .map(|s| s.replace("%20", " ")
-                             .replace("%28", "(")
-                             .replace("%29", ")")
-                             .replace("%5B", "[")
-                             .replace("%5D", "]")
-                             .replace("%2C", ",")
-                             .replace("%27", "'")
-                             .replace("%26", "&")
-                             .replace("%23", "#")
-                             .replace("%40", "@")
-                             .replace("%2B", "+")
-                             .replace("%3D", "=")
-                             .replace("%24", "$")
-                             .replace("%21", "!")
-                             .replace("%2D", "-")
-                             .replace("%2E", "."))
-                    .unwrap_or_else(|| unescaped.clone())
-            } else {
-                unescaped
-            };
-            
-            tracing::info!("Decoded path: {:?}", path_str);
-            
-            // Check if it has an image extension
-            let is_image = IMAGE_EXTENSIONS.iter().any(|ext| path_str.to_lowercase().ends_with(ext));
-            
-            if is_image {
-                let path = PathBuf::from(&path_str);
-                tracing::info!("Checking if path exists: {:?}", path);
-                if path.exists() {
-                    tracing::info!("Image file dropped/pasted: {:?}", path);
-                    // Get just the filename for display
-                    let filename = path.file_name()
-                        .and_then(|n| n.to_str())
-                        .unwrap_or("image");
-                    
-                    // Add a placeholder to the compose field instead of submitting
-                    let placeholder = format!("[image: {}]", filename);
-                    
-                    // Store the image path for later submission
-                    self.pending_images.insert(placeholder.clone(), path);
-                    
-                    // Add the placeholder text to the compose field
-                    self.bottom_pane.handle_paste(placeholder);
-                    return;
-                } else {
-                    tracing::warn!("Image path does not exist: {:?}", path);
-                }
-            }
-        }
-        
-        // Otherwise handle as regular text paste
         self.bottom_pane.handle_paste(text);
     }
 
     fn add_to_history(&mut self, cell: HistoryCell) {
-<<<<<<< HEAD
-        // Store in memory instead of sending to scrollback
-        self.history_cells.push(cell);
-        // Auto-scroll to bottom when new content arrives
-        self.scroll_offset = 0;
-        // Check if there's actual conversation history (any user prompts submitted)
-        let has_conversation = self.history_cells.iter().any(|cell| {
-            matches!(cell, HistoryCell::UserPrompt { .. })
-        });
-        self.bottom_pane.set_has_chat_history(has_conversation);
-        // Request redraw to show new history
-        self.app_event_tx.send(AppEvent::RequestRedraw);
-=======
         self.flush_active_exec_cell();
         self.app_event_tx
             .send(AppEvent::InsertHistory(cell.plain_lines()));
->>>>>>> a48372ce
     }
 
     fn submit_user_message(&mut self, user_message: UserMessage) {
         let UserMessage { text, image_paths } = user_message;
-        
-        // Keep the original text for display purposes
-        let original_text = text.clone();
-        let mut actual_text = text;
-        
-        // Process slash commands and expand them if needed
-        let processed = crate::slash_command::process_slash_command_message(&actual_text);
-        match processed {
-            crate::slash_command::ProcessedCommand::ExpandedPrompt(expanded) => {
-                // Replace the slash command with the expanded prompt for the LLM
-                actual_text = expanded;
-            }
-            crate::slash_command::ProcessedCommand::RegularCommand(cmd, _args) => {
-                // This is a regular slash command, dispatch it normally
-                self.app_event_tx.send(AppEvent::DispatchCommand(cmd, actual_text.clone()));
-                return;
-            }
-            crate::slash_command::ProcessedCommand::Error(error_msg) => {
-                // Show error in history
-                self.add_to_history(HistoryCell::new_error_event(error_msg));
-                return;
-            }
-            crate::slash_command::ProcessedCommand::NotCommand(_) => {
-                // Not a slash command, process normally
-            }
-        }
-        
         let mut items: Vec<InputItem> = Vec::new();
-        let mut browser_screenshot_count = 0;
-
-        // Check if browser mode is enabled and capture screenshot
-        // Always check both local and global browser managers
-        let local_browser_manager = self.browser_manager.clone();
-        
-        // Check if either local or global browser is enabled
-        let local_enabled = local_browser_manager.config.try_read()
-            .map(|c| c.enabled)
-            .unwrap_or(false);
-        
-        // Check global browser manager async
-        let (tx_global, rx_global) = std::sync::mpsc::channel();
-        tokio::spawn(async move {
-            let global_manager = codex_browser::global::get_browser_manager().await;
-            let enabled = if let Some(ref mgr) = global_manager {
-                mgr.is_enabled().await
-            } else {
-                false
-            };
-            let _ = tx_global.send((global_manager, enabled));
-        });
-        
-        // Get global browser state
-        let (global_manager, global_enabled) = rx_global.recv_timeout(std::time::Duration::from_millis(100))
-            .unwrap_or((None, false));
-        
-        // Use global manager if it exists and is enabled, otherwise use local
-        let (browser_manager, browser_enabled) = if global_enabled && global_manager.is_some() {
-            (global_manager.unwrap(), true)
-        } else if local_enabled {
-            (local_browser_manager, true)
-        } else if let Some(global) = global_manager {
-            // Global exists but not enabled, still prefer it over local
-            (global, false)
-        } else {
-            (local_browser_manager, false)
-        };
-        
-        // Get current browser URL for display
-        let mut browser_url = None;
-        
-        if browser_enabled {
-            tracing::info!("Browser is enabled, attempting to capture screenshot...");
-            
-            // We need to capture screenshots synchronously before sending the message
-            // Use a channel to get the result from the async task
-            let (tx, rx) = std::sync::mpsc::channel();
-            let browser_manager_capture = browser_manager.clone();
-            
-            tokio::spawn(async move {
-                tracing::info!("Starting async screenshot capture...");
-                let result = browser_manager_capture.capture_screenshot_with_url().await;
-                match &result {
-                    Ok((paths, _)) => tracing::info!("Screenshot capture succeeded with {} images", paths.len()),
-                    Err(e) => tracing::error!("Screenshot capture failed: {}", e),
-                }
-                let _ = tx.send(result);
-            });
-            
-            // Wait for screenshot capture (with timeout)
-            match rx.recv_timeout(std::time::Duration::from_secs(5)) {
-                Ok(Ok((screenshot_paths, url))) => {
-                    tracing::info!("Captured {} browser screenshot(s)", screenshot_paths.len());
-                    browser_screenshot_count = screenshot_paths.len();
-                    let screenshot_url = url.clone();
-                    browser_url = url.clone();
-                    
-                    // Save the first screenshot path and URL for display in the TUI
-                    if let Some(first_path) = screenshot_paths.first() {
-                        if let Ok(mut latest) = self.latest_browser_screenshot.lock() {
-                            let url_string = url.unwrap_or_else(|| "Browser".to_string());
-                            *latest = Some((first_path.clone(), url_string));
-                        }
-                    }
-                    
-                    // Add browser screenshots directly to items (ephemeral - not stored in image_paths for history)
-                    for path in screenshot_paths {
-                        tracing::info!("Browser screenshot attached: {}", path.display());
-                        // Check if the file actually exists
-                        if path.exists() {
-                            tracing::info!("Screenshot file exists at: {}", path.display());
-                            // Add as EphemeralImage with metadata for identification
-                            let timestamp = std::time::SystemTime::now()
-                                .duration_since(std::time::UNIX_EPOCH)
-                                .unwrap_or_default()
-                                .as_secs();
-                            let metadata = format!("screenshot:{}:{}", timestamp, screenshot_url.as_deref().unwrap_or("unknown"));
-                            items.push(InputItem::EphemeralImage { 
-                                path,
-                                metadata: Some(metadata),
-                            });
-                        } else {
-                            tracing::error!("Screenshot file does not exist at: {}", path.display());
-                        }
-                    }
-                }
-                Ok(Err(e)) => {
-                    tracing::error!("Failed to capture browser screenshot: {}", e);
-                }
-                Err(_) => {
-                    tracing::error!("Browser screenshot capture timed out");
-                }
-            }
-        } else {
-            tracing::info!("Browser is not enabled, skipping screenshot capture");
-        }
-
-        if !actual_text.is_empty() {
-            items.push(InputItem::Text { text: actual_text.clone() });
-        }
-
-        // Add user-provided images (these are persistent in history)
+
+        if !text.is_empty() {
+            items.push(InputItem::Text { text: text.clone() });
+        }
+
         for path in image_paths {
             items.push(InputItem::LocalImage { path });
         }
 
         if items.is_empty() {
             return;
-        }
-
-        // Debug logging for what we're sending
-        let ephemeral_count = items.iter().filter(|item| {
-            matches!(item, InputItem::EphemeralImage { .. })
-        }).count();
-        let total_items = items.len();
-        if ephemeral_count > 0 {
-            tracing::info!("Sending {} items to model (including {} ephemeral images)", total_items, ephemeral_count);
         }
 
         self.codex_op_tx
@@ -691,69 +283,18 @@
                 tracing::error!("failed to send message: {e}");
             });
 
-        // Persist the original text to cross-session message history.
-        if !original_text.is_empty() {
+        // Persist the text to cross-session message history.
+        if !text.is_empty() {
             self.codex_op_tx
-                .send(Op::AddToHistory { text: original_text.clone() })
+                .send(Op::AddToHistory { text: text.clone() })
                 .unwrap_or_else(|e| {
                     tracing::error!("failed to send AddHistory op: {e}");
                 });
         }
 
-        // Show text in conversation history, with a note about browser screenshots
-        if !original_text.is_empty() {
-            let display_text = if browser_screenshot_count > 0 {
-                if let Some(url) = browser_url {
-                    format!("{}\n\n[Browser: {}]", original_text, url)
-                } else {
-                    format!("{}\n\n[Browser screenshot attached]", original_text)
-                }
-            } else {
-                original_text.clone()
-            };
-            self.add_to_history(HistoryCell::new_user_prompt(display_text));
-        } else if browser_screenshot_count > 0 {
-            let prompt_text = if let Some(url) = browser_url {
-                format!("[Browser: {}]", url)
-            } else {
-                "[Browser screenshot attached]".to_string()
-            };
-            self.add_to_history(HistoryCell::new_user_prompt(prompt_text));
-        }
-    }
-
-    pub(crate) fn set_mouse_status_message(&mut self, message: &str) {
-        self.bottom_pane.update_status_text(message.to_string());
-    }
-    
-    pub(crate) fn handle_mouse_event(&mut self, mouse_event: crossterm::event::MouseEvent) {
-        use crossterm::event::{MouseEventKind, KeyModifiers};
-        
-        // Check if Shift is held - if so, let the terminal handle selection
-        if mouse_event.modifiers.contains(KeyModifiers::SHIFT) {
-            // Don't handle any mouse events when Shift is held
-            // This allows the terminal's native text selection to work
-            return;
-        }
-        
-        match mouse_event.kind {
-            MouseEventKind::ScrollUp => {
-                // Scroll up in chat history (increase offset from bottom)
-                self.scroll_offset = self.scroll_offset.saturating_add(3);
-                self.app_event_tx.send(AppEvent::RequestRedraw);
-            }
-            MouseEventKind::ScrollDown => {
-                // Scroll down in chat history (decrease offset, towards bottom)
-                if self.scroll_offset >= 3 {
-                    self.scroll_offset = self.scroll_offset.saturating_sub(3);
-                    self.app_event_tx.send(AppEvent::RequestRedraw);
-                } else {
-                    self.scroll_offset = 0;
-                }
-            }
-            _ => {
-                // Ignore other mouse events for now
-            }
+        // Only show text portion in conversation history for now.
+        if !text.is_empty() {
+            self.add_to_history(HistoryCell::new_user_prompt(text.clone()));
         }
     }
 
@@ -774,12 +315,7 @@
                 self.bottom_pane
                     .set_history_metadata(event.history_log_id, event.history_entry_count);
                 // Record session information at the top of the conversation.
-                // Only show welcome message on first SessionConfigured event
-                let is_first = !self.welcome_shown;
-                if is_first {
-                    self.welcome_shown = true;
-                }
-                self.add_to_history(HistoryCell::new_session_info(&self.config, event, is_first));
+                self.add_to_history(HistoryCell::new_session_info(&self.config, event, true));
 
                 if let Some(user_message) = self.initial_user_message.take() {
                     // If the user provided an initial message, add it to the
@@ -929,12 +465,8 @@
             EventMsg::ExecCommandBegin(ExecCommandBeginEvent {
                 call_id,
                 command,
-<<<<<<< HEAD
-                cwd: _,
-=======
                 cwd,
                 parsed_cmd,
->>>>>>> a48372ce
             }) => {
                 self.finalize_active_stream();
                 // Ensure the status indicator is visible while the command runs.
@@ -944,11 +476,8 @@
                     call_id,
                     RunningCommand {
                         command: command.clone(),
-<<<<<<< HEAD
-=======
                         cwd: cwd.clone(),
                         parsed_cmd: parsed_cmd.clone(),
->>>>>>> a48372ce
                     },
                 );
                 let active_exec_cell = self.active_exec_cell.take();
@@ -1060,17 +589,6 @@
             EventMsg::BackgroundEvent(BackgroundEventEvent { message }) => {
                 info!("BackgroundEvent: {message}");
             }
-            EventMsg::BrowserScreenshotUpdate(BrowserScreenshotUpdateEvent { screenshot_path, url }) => {
-                tracing::info!("Received browser screenshot update: {} at URL: {}", screenshot_path.display(), url);
-                
-                // Update the latest screenshot and URL for display
-                if let Ok(mut latest) = self.latest_browser_screenshot.lock() {
-                    *latest = Some((screenshot_path, url));
-                }
-                
-                // Request a redraw to update the display immediately
-                self.app_event_tx.send(AppEvent::RequestRedraw);
-            }
         }
     }
 
@@ -1100,128 +618,9 @@
         self.add_to_history(HistoryCell::new_prompts_output());
     }
 
-    pub(crate) fn handle_reasoning_command(&mut self, command_text: String) {
-        // Parse the command to extract the parameter
-        let parts: Vec<&str> = command_text.trim().split_whitespace().collect();
-        
-        if parts.len() > 1 {
-            // User specified a level: /reasoning high
-            let new_effort = match parts[1].to_lowercase().as_str() {
-                "low" => ReasoningEffort::Low,
-                "medium" | "med" => ReasoningEffort::Medium,
-                "high" => ReasoningEffort::High,
-                "none" | "off" => ReasoningEffort::None,
-                _ => {
-                    // Invalid parameter, show error and return
-                    let message = format!(
-                        "Invalid reasoning level: '{}'. Use: low, medium, high, or none",
-                        parts[1]
-                    );
-                    self.add_to_history(HistoryCell::new_error_event(message));
-                    return;
-                }
-            };
-            self.set_reasoning_effort(new_effort);
-        } else {
-            // No parameter - show interactive selection UI
-            self.bottom_pane.show_reasoning_selection(self.config.model_reasoning_effort);
-            return;
-        }
-    }
-    
-    pub(crate) fn set_reasoning_effort(&mut self, new_effort: ReasoningEffort) {
-        
-        // Update the config
-        self.config.model_reasoning_effort = new_effort;
-        
-        // Send ConfigureSession op to update the backend
-        let op = Op::ConfigureSession {
-            provider: self.config.model_provider.clone(),
-            model: self.config.model.clone(),
-            model_reasoning_effort: new_effort,
-            model_reasoning_summary: self.config.model_reasoning_summary,
-            user_instructions: self.config.user_instructions.clone(),
-            base_instructions: self.config.base_instructions.clone(),
-            approval_policy: self.config.approval_policy.clone(),
-            sandbox_policy: self.config.sandbox_policy.clone(),
-            disable_response_storage: self.config.disable_response_storage,
-            notify: self.config.notify.clone(),
-            cwd: self.config.cwd.clone(),
-            resume_path: None,
-        };
-        
-        self.submit_op(op);
-        
-        // Add status message to history
-        self.add_to_history(HistoryCell::new_reasoning_output(new_effort));
-    }
-
     /// Forward file-search results to the bottom pane.
     pub(crate) fn apply_file_search_result(&mut self, query: String, matches: Vec<FileMatch>) {
         self.bottom_pane.on_file_search_result(query, matches);
-    }
-    
-    pub(crate) fn show_theme_selection(&mut self) {
-        self.bottom_pane.show_theme_selection(self.config.tui.theme.name);
-    }
-    
-    pub(crate) fn set_theme(&mut self, new_theme: codex_core::config_types::ThemeName) {
-        // Update the config
-        self.config.tui.theme.name = new_theme;
-        
-        // Save the theme to config file
-        self.save_theme_to_config(new_theme);
-        
-        // Add confirmation message to history
-        let theme_name = match new_theme {
-            // Light themes
-            codex_core::config_types::ThemeName::LightPhoton => "Light - Photon",
-            codex_core::config_types::ThemeName::LightPrismRainbow => "Light - Prism Rainbow",
-            codex_core::config_types::ThemeName::LightVividTriad => "Light - Vivid Triad",
-            codex_core::config_types::ThemeName::LightPorcelain => "Light - Porcelain",
-            codex_core::config_types::ThemeName::LightSandbar => "Light - Sandbar",
-            codex_core::config_types::ThemeName::LightGlacier => "Light - Glacier",
-            // Dark themes
-            codex_core::config_types::ThemeName::DarkCarbonNight => "Dark - Carbon Night",
-            codex_core::config_types::ThemeName::DarkShinobiDusk => "Dark - Shinobi Dusk",
-            codex_core::config_types::ThemeName::DarkOledBlackPro => "Dark - OLED Black Pro",
-            codex_core::config_types::ThemeName::DarkAmberTerminal => "Dark - Amber Terminal",
-            codex_core::config_types::ThemeName::DarkAuroraFlux => "Dark - Aurora Flux",
-            codex_core::config_types::ThemeName::DarkCharcoalRainbow => "Dark - Charcoal Rainbow",
-            codex_core::config_types::ThemeName::DarkZenGarden => "Dark - Zen Garden",
-            codex_core::config_types::ThemeName::DarkPaperLightPro => "Dark - Paper Light Pro",
-            codex_core::config_types::ThemeName::Custom => "Custom",
-        };
-        let message = format!("✓ Theme changed to {}", theme_name);
-        self.add_to_history(HistoryCell::new_background_event(message));
-    }
-    
-    fn save_theme_to_config(&self, new_theme: codex_core::config_types::ThemeName) {
-        // For now, just log the theme change - config saving could be implemented
-        // using the core config system in a future update
-        let theme_str = match new_theme {
-            // Light themes
-            codex_core::config_types::ThemeName::LightPhoton => "light-photon",
-            codex_core::config_types::ThemeName::LightPrismRainbow => "light-prism-rainbow",
-            codex_core::config_types::ThemeName::LightVividTriad => "light-vivid-triad",
-            codex_core::config_types::ThemeName::LightPorcelain => "light-porcelain",
-            codex_core::config_types::ThemeName::LightSandbar => "light-sandbar",
-            codex_core::config_types::ThemeName::LightGlacier => "light-glacier",
-            // Dark themes
-            codex_core::config_types::ThemeName::DarkCarbonNight => "dark-carbon-night",
-            codex_core::config_types::ThemeName::DarkShinobiDusk => "dark-shinobi-dusk",
-            codex_core::config_types::ThemeName::DarkOledBlackPro => "dark-oled-black-pro",
-            codex_core::config_types::ThemeName::DarkAmberTerminal => "dark-amber-terminal",
-            codex_core::config_types::ThemeName::DarkAuroraFlux => "dark-aurora-flux",
-            codex_core::config_types::ThemeName::DarkCharcoalRainbow => "dark-charcoal-rainbow",
-            codex_core::config_types::ThemeName::DarkZenGarden => "dark-zen-garden",
-            codex_core::config_types::ThemeName::DarkPaperLightPro => "dark-paper-light-pro",
-            codex_core::config_types::ThemeName::Custom => "custom",
-        };
-        tracing::info!("Theme changed to: {}", theme_str);
-        // Note: To persist the theme, add the following to your config.toml:
-        // [tui.theme]
-        // name = "{}"
     }
 
     pub(crate) fn on_esc(&mut self) -> bool {
@@ -1267,144 +666,9 @@
         }
     }
 
-    pub(crate) fn handle_browser_command(&mut self, command_text: String) {
-        // Parse the browser subcommand
-        let parts: Vec<&str> = command_text.trim().split_whitespace().collect();
-        
-        let browser_manager = self.browser_manager.clone();
-        let response = if parts.len() > 1 {
-            let first_arg = parts[1];
-            
-            // Check if the first argument looks like a URL (has a dot or protocol)
-            let is_url = first_arg.contains("://") || first_arg.contains(".");
-            
-            if is_url {
-                // It's a URL - enable browser mode and navigate to it
-                let url = parts[1..].join(" ");
-                
-                // Ensure URL has protocol
-                let full_url = if !url.contains("://") {
-                    format!("https://{}", url)
-                } else {
-                    url.clone()
-                };
-                
-                // Enable browser mode
-                browser_manager.set_enabled_sync(true);
-                
-                // Navigate to URL and wait for it to load
-                let browser_manager_open = browser_manager.clone();
-                let url_for_goto = full_url.clone();
-                tokio::spawn(async move {
-                    match browser_manager_open.goto(&url_for_goto).await {
-                        Ok(result) => {
-                            tracing::info!("Browser opened to: {} (title: {:?})", result.url, result.title);
-                            // Add a small delay to ensure page is fully rendered
-                            tokio::time::sleep(tokio::time::Duration::from_millis(1000)).await;
-                            tracing::info!("Page should be loaded now");
-                        }
-                        Err(e) => {
-                            tracing::error!("Failed to open browser: {}", e);
-                        }
-                    }
-                });
-                
-                format!("Browser mode enabled. Opening: {}\nScreenshots will be attached to model requests.", full_url)
-            } else {
-                // It's a subcommand
-                match first_arg {
-                    "off" => {
-                        // Disable browser mode
-                        browser_manager.set_enabled_sync(false);
-                        // Clear the screenshot popup
-                        if let Ok(mut screenshot_lock) = self.latest_browser_screenshot.lock() {
-                            *screenshot_lock = None;
-                        }
-                        // Close any open browser
-                        let browser_manager_close = browser_manager.clone();
-                        tokio::spawn(async move {
-                            if let Err(e) = browser_manager_close.close().await {
-                                tracing::error!("Failed to close browser: {}", e);
-                            }
-                        });
-                        self.app_event_tx.send(AppEvent::RequestRedraw);
-                        "Browser mode disabled.".to_string()
-                    }
-                    "status" => {
-                        // Get status from BrowserManager
-                        browser_manager.get_status_sync()
-                    }
-                "fullpage" => {
-                    if parts.len() > 2 {
-                        match parts[2] {
-                            "on" => {
-                                // Enable full-page mode
-                                browser_manager.set_fullpage_sync(true);
-                                "Full-page screenshot mode enabled (max 8 segments).".to_string()
-                            }
-                            "off" => {
-                                // Disable full-page mode
-                                browser_manager.set_fullpage_sync(false);
-                                "Full-page screenshot mode disabled.".to_string()
-                            }
-                            _ => "Usage: /browser fullpage [on|off]".to_string()
-                        }
-                    } else {
-                        "Usage: /browser fullpage [on|off]".to_string()
-                    }
-                }
-                "config" => {
-                    if parts.len() > 3 {
-                        let key = parts[2];
-                        let value = parts[3..].join(" ");
-                        // Update browser config
-                        match key {
-                            "viewport" => {
-                                // Parse viewport dimensions like "1920x1080"
-                                if let Some((width_str, height_str)) = value.split_once('x') {
-                                    if let (Ok(width), Ok(height)) = (width_str.parse::<u32>(), height_str.parse::<u32>()) {
-                                        browser_manager.set_viewport_sync(width, height);
-                                        format!("Browser viewport updated: {}x{}", width, height)
-                                    } else {
-                                        "Invalid viewport format. Use: /browser config viewport 1920x1080".to_string()
-                                    }
-                                } else {
-                                    "Invalid viewport format. Use: /browser config viewport 1920x1080".to_string()
-                                }
-                            }
-                            "segments_max" => {
-                                if let Ok(max) = value.parse::<usize>() {
-                                    browser_manager.set_segments_max_sync(max);
-                                    format!("Browser segments_max updated: {}", max)
-                                } else {
-                                    "Invalid segments_max value. Use a number.".to_string()
-                                }
-                            }
-                            _ => format!("Unknown config key: {}. Available: viewport, segments_max", key)
-                        }
-                    } else {
-                        "Usage: /browser config <key> <value>\nAvailable keys: viewport, segments_max".to_string()
-                    }
-                }
-                    _ => {
-                        format!("Unknown browser command: '{}'\nUsage: /browser <url> | off | status | fullpage | config", first_arg)
-                    }
-                }
-            }
-        } else {
-            "Browser commands:\n• /browser <url> - Open URL and enable browser mode\n• /browser off - Disable browser mode\n• /browser status - Show current status\n• /browser fullpage [on|off] - Toggle full-page mode\n• /browser config <key> <value> - Update configuration".to_string()
-        };
-        
-        // Add the response to the UI as a background event
-        let lines = response.lines().map(|line| Line::from(line.to_string())).collect();
-        self.add_to_history(HistoryCell::BackgroundEvent {
-            view: TextBlock::new(lines),
-        });
-    }
-
     /// Programmatically submit a user text message as if typed in the
     /// composer. The text will be added to conversation history and sent to
-    /// the agent. This also handles slash command expansion.
+    /// the agent.
     pub(crate) fn submit_text_message(&mut self, text: String) {
         if text.is_empty() {
             return;
@@ -1430,333 +694,12 @@
     }
 
     pub fn cursor_pos(&self, area: Rect) -> Option<(u16, u16)> {
-        let layout_areas = self.layout_areas(area);
-        let bottom_pane_area = if layout_areas.len() == 4 {
-            layout_areas[3]
-        } else {
-            layout_areas[2]
-        };
+        let [_, bottom_pane_area] = self.layout_areas(area);
         self.bottom_pane.cursor_pos(bottom_pane_area)
     }
-
-    fn measured_font_size(&self) -> (u16, u16) {
-        let default_guess = if std::env::var("TERM_PROGRAM").unwrap_or_default() == "iTerm.app" {
-            (7, 15)
-        } else {
-            (8, 16)
-        };
-        *self.cached_cell_size.get_or_init(|| {
-            let size = crate::terminal_info::get_cell_size_pixels().unwrap_or(default_guess);
-            
-            // HACK: On macOS Retina displays, terminals often report physical pixels
-            // but ratatui-image expects logical pixels. If we detect suspiciously 
-            // large cell sizes (likely 2x scaled), divide by 2.
-            #[cfg(target_os = "macos")]
-            {
-                if size.0 >= 14 && size.1 >= 28 {
-                    // Likely Retina display reporting physical pixels
-                    tracing::info!("Detected likely Retina display, adjusting cell size from {:?} to {:?}", 
-                        size, (size.0 / 2, size.1 / 2));
-                    return (size.0 / 2, size.1 / 2);
-                }
-            }
-            
-            size
-        })
-    }
-    
-    fn get_git_branch(&self) -> Option<String> {
-        use std::process::Command;
-        
-        let output = Command::new("git")
-            .arg("rev-parse")
-            .arg("--abbrev-ref")
-            .arg("HEAD")
-            .current_dir(&self.config.cwd)
-            .output()
-            .ok()?;
-        
-        if output.status.success() {
-            let branch = String::from_utf8_lossy(&output.stdout)
-                .trim()
-                .to_string();
-            if !branch.is_empty() && branch != "HEAD" {
-                Some(branch)
-            } else {
-                // Try to get short commit hash if in detached HEAD state
-                let commit_output = Command::new("git")
-                    .arg("rev-parse")
-                    .arg("--short")
-                    .arg("HEAD")
-                    .current_dir(&self.config.cwd)
-                    .output()
-                    .ok()?;
-                
-                if commit_output.status.success() {
-                    let commit = String::from_utf8_lossy(&commit_output.stdout)
-                        .trim()
-                        .to_string();
-                    if !commit.is_empty() {
-                        Some(format!("detached: {}", commit))
-                    } else {
-                        None
-                    }
-                } else {
-                    None
-                }
-            }
-        } else {
-            None
-        }
-    }
-    
-    fn render_status_bar(&self, area: Rect, buf: &mut Buffer) {
-        use ratatui::text::{Line, Span};
-        use ratatui::widgets::{Paragraph, Block, Borders};
-        use ratatui::style::{Style, Modifier};
-        use ratatui::layout::Margin;
-        use crate::exec_command::relativize_to_home;
-        
-        // Add same horizontal padding as the Message input (2 chars on each side)
-        let horizontal_padding = 2u16;
-        let padded_area = Rect {
-            x: area.x + horizontal_padding,
-            y: area.y,
-            width: area.width.saturating_sub(horizontal_padding * 2),
-            height: area.height,
-        };
-        
-        // Get current working directory string
-        let cwd_str = match relativize_to_home(&self.config.cwd) {
-            Some(rel) if !rel.as_os_str().is_empty() => format!("~/{}", rel.display()),
-            Some(_) => "~".to_string(),
-            None => self.config.cwd.display().to_string(),
-        };
-        
-        // Build status line spans
-        let mut status_spans = vec![
-            Span::styled("Coder", Style::default().add_modifier(Modifier::BOLD)),
-            Span::raw(" • "),
-            Span::styled("Model: ", Style::default().dim()),
-            Span::styled(
-                format!("{}", self.config.model),
-                Style::default().fg(crate::colors::info())
-            ),
-            Span::raw(" • "),
-            Span::styled("Directory: ", Style::default().dim()),
-            Span::styled(cwd_str, Style::default().fg(crate::colors::info())),
-        ];
-        
-        // Add git branch if available
-        if let Some(branch) = self.get_git_branch() {
-            status_spans.push(Span::raw(" • "));
-            status_spans.push(Span::styled("Branch: ", Style::default().dim()));
-            status_spans.push(Span::styled(
-                branch,
-                Style::default().fg(crate::colors::success_green())
-            ));
-        }
-        
-        let status_line = Line::from(status_spans);
-        
-        // Create box border similar to Message input
-        let status_block = Block::default()
-            .borders(Borders::ALL)
-            .border_style(Style::default().fg(crate::colors::border()));
-        
-        // Add padding inside the box (1 char horizontal only, like Message input)
-        let inner_area = status_block.inner(padded_area);
-        let padded_inner = inner_area.inner(Margin::new(1, 0));
-        
-        // Render the block first
-        status_block.render(padded_area, buf);
-        
-        // Then render the text inside with padding
-        let status_widget = Paragraph::new(vec![status_line]);
-        ratatui::widgets::Widget::render(status_widget, padded_inner, buf);
-    }
-
-    fn render_screenshot_highlevel(&self, path: &PathBuf, area: Rect, buf: &mut Buffer) {
-        use ratatui_image::Resize;
-        use ratatui::widgets::{Paragraph, Widget};
-        use ratatui::style::Style;
-        
-        // First, render a proper background for the entire area
-        let mut background_lines = Vec::new();
-        for _ in 0..(area.height-1) {
-            background_lines.push(" ".repeat(area.width as usize));
-        }
-        let background_text = background_lines.join("\n");
-        
-        let background = Paragraph::new(background_text)
-            .style(Style::default().bg(crate::colors::background()).fg(crate::colors::text_dim()));
-        background.render(area, buf);
-        
-        // Check if we need to recreate the protocol (path or area changed)
-        let needs_recreate = {
-            let cached = self.cached_image_protocol.borrow();
-            match cached.as_ref() {
-                Some((cached_path, cached_rect, _)) => cached_path != path || *cached_rect != area,
-                None => true,
-            }
-        };
-        
-        if needs_recreate {
-            // Load image and create protocol only when needed
-            if let Ok(reader) = image::ImageReader::open(path) {
-                if let Ok(dyn_img) = reader.decode() {
-                    // Get or create cached picker with 2x scaling workaround
-                    let mut cached_picker = self.cached_picker.borrow_mut();
-                    if cached_picker.is_none() {
-                        // Apply 2x scaling workaround for Retina displays
-                        let (font_w, font_h) = self.measured_font_size();
-                        let scaled_font = (font_w * 2, font_h * 2);
-                        *cached_picker = Some(Picker::from_fontsize(scaled_font));
-                        tracing::info!("Created picker with 2x scaled font size: {:?} -> {:?}", 
-                            (font_w, font_h), scaled_font);
-                    }
-                    let picker = cached_picker.as_ref().unwrap();
-                    
-                    // Debug: Log what the picker detected
-                    tracing::info!("Picker font size: {:?}, protocol: {:?}", 
-                        picker.font_size(), picker.protocol_type());
-                    
-                    // Create simple protocol (not stateful) with the scaled picker
-                    // Add 2 lines to height to compensate for sizing issues
-                    let adjusted_area = Rect {
-                        x: area.x,
-                        y: area.y,
-                        width: area.width,
-                        height: area.height,
-                    };
-                    match picker.new_protocol(dyn_img, adjusted_area, Resize::Fit(None)) {
-                        Ok(protocol) => {
-                            // Cache the protocol (but cache with original area for comparison)
-                            *self.cached_image_protocol.borrow_mut() = 
-                                Some((path.clone(), area, protocol));
-                        }
-                        Err(e) => {
-                            tracing::error!("Failed to create image protocol: {:?}", e);
-                        }
-                    }
-                }
-            }
-        }
-        
-        // Render using cached protocol
-        if let Some((_, _, ref protocol)) = *self.cached_image_protocol.borrow() {
-            // Debug: Log the area we're rendering to
-            tracing::debug!("Rendering image to area: {:?}", area);
-            
-            // Use simple Image widget with the Protocol
-            let image = Image::new(protocol);
-            Widget::render(image, area, buf);
-        } else {
-            // Fallback to placeholder if image loading fails
-            self.render_screenshot_placeholder(path, area, buf);
-        }
-    }
-
-    fn render_screenshot_placeholder(&self, path: &PathBuf, area: Rect, buf: &mut Buffer) {
-        use ratatui::widgets::{Paragraph, Block, Borders};
-        use ratatui::style::{Style, Modifier};
-        
-        // Show a placeholder box with screenshot info
-        let filename = path.file_name()
-            .and_then(|n| n.to_str())
-            .unwrap_or("screenshot");
-            
-        let placeholder_text = format!("[Screenshot]\n{}", filename);
-        let placeholder_widget = Paragraph::new(placeholder_text)
-            .block(Block::default()
-                .borders(Borders::ALL)
-                .border_style(Style::default().fg(crate::colors::info()))
-                .title("Browser"))
-            .style(Style::default()
-                .fg(crate::colors::text_dim())
-                .add_modifier(Modifier::ITALIC))
-            .wrap(ratatui::widgets::Wrap { trim: true });
-        
-        placeholder_widget.render(area, buf);
-    }
 }
 
 impl ChatWidget<'_> {
-    /// Helper function to create a top-right positioned rect with proper aspect ratio
-    fn render_browser_hud(&self, area: Rect, buf: &mut Buffer) {
-        use ratatui::style::Style;
-        use ratatui::widgets::{Block, Borders, Paragraph, Widget};
-        use ratatui::text::{Line as RLine, Span};
-        
-        
-        // Add same horizontal padding as the Message input (2 chars on each side)
-        let horizontal_padding = 2u16;
-        let padded_area = Rect {
-            x: area.x + horizontal_padding,
-            y: area.y,
-            width: area.width.saturating_sub(horizontal_padding * 2),
-            height: area.height,
-        };
-
-        if let Ok(screenshot_lock) = self.latest_browser_screenshot.lock() {
-            if let Some((screenshot_path, url)) = &*screenshot_lock {
-                // Split the HUD into two parts: left for info, right for screenshot (50% width)
-                let chunks = Layout::horizontal([
-                    Constraint::Percentage(50),
-                    Constraint::Percentage(50),
-                ])
-                .areas::<2>(padded_area);
-                
-                let info_area = chunks[0];
-                let screenshot_area = chunks[1];
-                
-                // Left side: Browser info and URL
-                let info_block = Block::default()
-                    .borders(Borders::ALL)
-                    .title(" Browser ")
-                    .border_style(Style::default().fg(crate::colors::border()));
-                
-                let inner_info = info_block.inner(info_area);
-                info_block.render(info_area, buf);
-                
-                // Display URL and browser status
-                let mut lines = vec![];
-                lines.push(RLine::from(vec![
-                    Span::styled("URL: ", Style::default().fg(crate::colors::text_dim())),
-                    Span::styled(url.clone(), Style::default().fg(crate::colors::text()).add_modifier(Modifier::BOLD)),
-                ]));
-                
-                // Add browser status information
-                if self.browser_manager.is_enabled_sync() {
-                    lines.push(RLine::from(vec![
-                        Span::styled("Status: ", Style::default().fg(crate::colors::text_dim())),
-                        Span::styled("Active", Style::default().fg(crate::colors::success())),
-                    ]));
-                } else {
-                    lines.push(RLine::from(vec![
-                        Span::styled("Status: ", Style::default().fg(crate::colors::text_dim())),
-                        Span::styled("Inactive", Style::default().fg(crate::colors::warning())),
-                    ]));
-                }
-                
-                let info_paragraph = Paragraph::new(lines);
-                info_paragraph.render(inner_info, buf);
-                
-                // Right side: Screenshot with border
-                let screenshot_block = Block::default()
-                    .borders(Borders::ALL)
-                    .title(" Preview ")
-                    .border_style(Style::default().fg(crate::colors::border()));
-                
-                let inner_screenshot = screenshot_block.inner(screenshot_area);
-                screenshot_block.render(screenshot_area, buf);
-                
-                // Render the screenshot
-                self.render_screenshot_highlevel(screenshot_path, inner_screenshot, buf);
-            }
-        }
-    }
-    
     fn begin_stream(&mut self, kind: StreamKind) {
         if let Some(current) = self.current_stream {
             if current != kind {
@@ -1810,11 +753,7 @@
             for r in drained {
                 lines.push(ratatui::text::Line::from(r.text));
             }
-            // Add to in-memory history instead of scrollback
-            for line in lines {
-                self.history_cells.push(HistoryCell::new_text_line(line));
-            }
-            self.app_event_tx.send(AppEvent::RequestRedraw);
+            self.app_event_tx.send(AppEvent::InsertHistory(lines));
         }
 
         // Update the live ring overlay lines (text-only, newest at bottom).
@@ -1857,11 +796,7 @@
             }
             // Close the block with a blank line for readability.
             lines.push(ratatui::text::Line::from(""));
-            // Add to in-memory history instead of scrollback
-            for line in lines {
-                self.history_cells.push(HistoryCell::new_text_line(line));
-            }
-            self.app_event_tx.send(AppEvent::RequestRedraw);
+            self.app_event_tx.send(AppEvent::InsertHistory(lines));
         }
 
         // Clear the live overlay and reset state for the next stream.
@@ -1874,167 +809,11 @@
 
 impl WidgetRef for &ChatWidget<'_> {
     fn render_ref(&self, area: Rect, buf: &mut Buffer) {
-<<<<<<< HEAD
-        use ratatui::style::Style;
-        
-        // Fill entire area with theme background
-        let bg_style = Style::default()
-            .bg(crate::colors::background())
-            .fg(crate::colors::text());
-        for y in area.top()..area.bottom() {
-            for x in area.left()..area.right() {
-                buf[(x, y)].set_style(bg_style);
-            }
-        }
-        
-        let layout_areas = self.layout_areas(area);
-        let (status_bar_area, hud_area, history_area, bottom_pane_area) = if layout_areas.len() == 4 {
-            // Browser HUD is present
-            (layout_areas[0], Some(layout_areas[1]), layout_areas[2], layout_areas[3])
-        } else {
-            // No browser HUD
-            (layout_areas[0], None, layout_areas[1], layout_areas[2])
-        };
-        
-        // Render status bar
-        self.render_status_bar(status_bar_area, buf);
-        
-        // Render browser HUD if present
-        if let Some(hud_area) = hud_area {
-            self.render_browser_hud(hud_area, buf);
-        }
-        
-        // Add horizontal padding to match the bottom pane (3 chars on each side)
-        let horizontal_padding = 3u16;
-        let padded_history_area = Rect {
-            x: history_area.x + horizontal_padding,
-            y: history_area.y,
-            width: history_area.width.saturating_sub(horizontal_padding * 2),
-            height: history_area.height,
-        };
-        
-        // Calculate total height of all history cells with padded width
-        let mut total_height = 0u16;
-        let mut cell_heights = Vec::new();
-        
-        for cell in &self.history_cells {
-            let h = cell.desired_height(padded_history_area.width);
-            cell_heights.push(h);
-            total_height += h;
-        }
-        
-        // Add active cell height if present
-        if let Some(cell) = &self.active_history_cell {
-            let h = cell.desired_height(padded_history_area.width);
-            cell_heights.push(h);
-            total_height += h;
-        }
-        
-        // Add a small top padding for better visual spacing
-        let top_padding = 2u16;
-        
-        // Start rendering from bottom if total height is less than area height
-        let start_y = if total_height < padded_history_area.height.saturating_sub(top_padding) {
-            // Align to bottom with top padding
-            padded_history_area.y + top_padding.max(padded_history_area.height - total_height)
-        } else {
-            // Scroll: show most recent messages at bottom
-            padded_history_area.y + top_padding
-        };
-        
-        // Render history cells from bottom alignment
-        let mut y_offset = if total_height < padded_history_area.height {
-            // All content fits, but still apply scroll_offset if user scrolled up
-            self.scroll_offset.min(total_height.saturating_sub(1))
-        } else {
-            // When scrolling, skip older messages that don't fit, plus any user scroll offset
-            total_height
-                .saturating_sub(padded_history_area.height)
-                .saturating_add(self.scroll_offset)
-                .min(total_height.saturating_sub(1))
-        };
-        
-        let mut current_y = start_y;
-        let mut cell_idx = 0;
-        
-        // Skip cells that are scrolled off the top
-        for (i, _cell) in self.history_cells.iter().enumerate() {
-            if y_offset >= cell_heights[i] {
-                y_offset = y_offset.saturating_sub(cell_heights[i]);
-                cell_idx += 1;
-            } else {
-                break;
-            }
-        }
-        
-        // Check if we have any animation cells that need redrawing
-        let has_active_animation = self.history_cells.iter().any(|cell| {
-            if let HistoryCell::AnimatedWelcome { start_time, completed } = cell {
-                let elapsed = start_time.elapsed();
-                let animation_duration = std::time::Duration::from_secs(2);
-                elapsed < animation_duration && !completed.get()
-            } else {
-                false
-            }
-        });
-        
-        // Request redraw if we have active animations
-        if has_active_animation {
-            self.app_event_tx.send(AppEvent::RequestRedraw);
-        }
-        
-        // Render visible history cells
-        for (i, cell) in self.history_cells.iter().enumerate().skip(cell_idx) {
-            if current_y >= padded_history_area.y + padded_history_area.height {
-                break;
-            }
-            
-            let cell_height = cell_heights[i];
-            let visible_height = (padded_history_area.y + padded_history_area.height).saturating_sub(current_y);
-            
-            if visible_height > 0 {
-                let cell_area = Rect {
-                    x: padded_history_area.x,
-                    y: current_y,
-                    width: padded_history_area.width,
-                    height: visible_height.min(cell_height),
-                };
-                
-                // If we're partially scrolled, adjust the rendering
-                if y_offset > 0 && i == cell_idx {
-                    // This cell is partially scrolled off
-                    // We need to render it with an offset
-                    // For now, just render what's visible
-                }
-                
-                cell.render_ref(cell_area, buf);
-                current_y += cell_height.saturating_sub(y_offset);
-                y_offset = 0; // Only first cell can be partially scrolled
-            }
-        }
-        
-        // Render active cell if present and there's room
-        if let Some(cell) = &self.active_history_cell {
-            if current_y < padded_history_area.y + padded_history_area.height {
-                let cell_area = Rect {
-                    x: padded_history_area.x,
-                    y: current_y,
-                    width: padded_history_area.width,
-                    height: (padded_history_area.y + padded_history_area.height).saturating_sub(current_y),
-                };
-                cell.render_ref(cell_area, buf);
-            }
-=======
         let [active_cell_area, bottom_pane_area] = self.layout_areas(area);
         (&self.bottom_pane).render(bottom_pane_area, buf);
         if let Some(cell) = &self.active_exec_cell {
             cell.render_ref(active_cell_area, buf);
->>>>>>> a48372ce
-        }
-        
-        // Render the bottom pane directly without a border for now
-        // The composer has its own layout with hints at the bottom
-        (&self.bottom_pane).render(bottom_pane_area, buf);
+        }
     }
 }
 
