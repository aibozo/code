// Forbid accidental stdout/stderr writes in the *library* portion of the TUI.
// The standalone `codex-tui` binary prints a short help message before the
// alternate‑screen mode starts; that file opts‑out locally via `allow`.
#![deny(clippy::print_stdout, clippy::print_stderr)]
#![deny(clippy::disallowed_methods)]
use app::App;
use codex_core::BUILT_IN_OSS_MODEL_PROVIDER_ID;
use codex_core::config::Config;
use codex_core::config::ConfigOverrides;
use codex_core::config::ConfigToml;
use codex_core::config::find_codex_home;
use codex_core::config::load_config_as_toml_with_cli_overrides;
use codex_core::protocol::AskForApproval;
use codex_core::protocol::SandboxPolicy;
use codex_login::AuthMode;
use codex_login::CodexAuth;
use codex_ollama::DEFAULT_OSS_MODEL;
use codex_protocol::config_types::SandboxMode;
use std::fs::OpenOptions;
use std::path::PathBuf;
use tracing::error;
use tracing_appender::non_blocking;
use tracing_subscriber::EnvFilter;
use tracing_subscriber::prelude::*;

mod app;
mod app_event;
mod app_event_sender;
mod bottom_pane;
mod chatwidget;
mod citation_regex;
mod cli;
mod common;
mod colors;
mod diff_render;
mod exec_command;
mod file_search;
mod get_git_diff;
mod glitch_animation;
mod history_cell;
mod insert_history;
pub mod live_wrap;
mod markdown;
mod markdown_renderer;
mod markdown_stream;
pub mod onboarding;
mod render;
// mod scroll_view; // Orphaned after trait-based HistoryCell migration
mod session_log;
mod shimmer;
mod slash_command;
mod streaming;
mod terminal_info;
// mod text_block; // Orphaned after trait-based HistoryCell migration
mod text_formatting;
mod text_processing;
mod theme;
mod tui;
mod user_approval_widget;
mod height_manager;

// Internal vt100-based replay tests live as a separate source file to keep them
// close to the widget code. Include them in unit tests.
#[cfg(test)]
mod chatwidget_stream_tests;

#[cfg(not(debug_assertions))]
mod updates;
#[cfg(not(debug_assertions))]
use color_eyre::owo_colors::OwoColorize;

pub use cli::Cli;

// (tests access modules directly within the crate)

pub async fn run_main(
    cli: Cli,
    codex_linux_sandbox_exe: Option<PathBuf>,
) -> std::io::Result<codex_core::protocol::TokenUsage> {
    let (sandbox_mode, approval_policy) = if cli.full_auto {
        (
            Some(SandboxMode::WorkspaceWrite),
            Some(AskForApproval::OnFailure),
        )
    } else if cli.dangerously_bypass_approvals_and_sandbox {
        (
            Some(SandboxMode::DangerFullAccess),
            Some(AskForApproval::Never),
        )
    } else {
        (
            cli.sandbox_mode.map(Into::<SandboxMode>::into),
            cli.approval_policy.map(Into::into),
        )
    };

    // When using `--oss`, let the bootstrapper pick the model (defaulting to
    // gpt-oss:20b) and ensure it is present locally. Also, force the built‑in
    // `oss` model provider.
    let model = if let Some(model) = &cli.model {
        Some(model.clone())
    } else if cli.oss {
        Some(DEFAULT_OSS_MODEL.to_owned())
    } else {
        None // No model specified, will use the default.
    };

    let model_provider_override = if cli.oss {
        Some(BUILT_IN_OSS_MODEL_PROVIDER_ID.to_owned())
    } else {
        None
    };

    // canonicalize the cwd
    let cwd = cli.cwd.clone().map(|p| p.canonicalize().unwrap_or(p));

    let overrides = ConfigOverrides {
        model,
        approval_policy,
        sandbox_mode,
        cwd,
        model_provider: model_provider_override,
        config_profile: cli.config_profile.clone(),
        codex_linux_sandbox_exe,
        base_instructions: None,
        include_plan_tool: Some(true),
        disable_response_storage: cli.oss.then_some(true),
        show_raw_agent_reasoning: cli.oss.then_some(true),
        debug: Some(cli.debug),
    };

    // Parse `-c` overrides from the CLI.
    let cli_kv_overrides = match cli.config_overrides.parse_overrides() {
        Ok(v) => v,
        #[allow(clippy::print_stderr)]
        Err(e) => {
            eprintln!("Error parsing -c overrides: {e}");
            std::process::exit(1);
        }
    };

    let mut config = {
        // Load configuration and support CLI overrides.

        #[allow(clippy::print_stderr)]
        match Config::load_with_cli_overrides(cli_kv_overrides.clone(), overrides) {
            Ok(config) => config,
            Err(err) => {
                eprintln!("Error loading configuration: {err}");
                std::process::exit(1);
            }
        }
    };

    // we load config.toml here to determine project state.
    #[allow(clippy::print_stderr)]
    let config_toml = {
        let codex_home = match find_codex_home() {
            Ok(codex_home) => codex_home,
            Err(err) => {
                eprintln!("Error finding codex home: {err}");
                std::process::exit(1);
            }
        };

        match load_config_as_toml_with_cli_overrides(&codex_home, cli_kv_overrides) {
            Ok(config_toml) => config_toml,
            Err(err) => {
                eprintln!("Error loading config.toml: {err}");
                std::process::exit(1);
            }
        }
    };

    let should_show_trust_screen = determine_repo_trust_state(
        &mut config,
        &config_toml,
        approval_policy,
        sandbox_mode,
        cli.config_profile.clone(),
    )?;

    let log_dir = codex_core::config::log_dir(&config)?;
    std::fs::create_dir_all(&log_dir)?;
    // Open (or create) your log file, appending to it.
    let mut log_file_opts = OpenOptions::new();
    log_file_opts.create(true).append(true);

    // Ensure the file is only readable and writable by the current user.
    // Doing the equivalent to `chmod 600` on Windows is quite a bit more code
    // and requires the Windows API crates, so we can reconsider that when
    // Codex CLI is officially supported on Windows.
    #[cfg(unix)]
    {
        use std::os::unix::fs::OpenOptionsExt;
        log_file_opts.mode(0o600);
    }

    let log_file = log_file_opts.open(log_dir.join("codex-tui.log"))?;

    // Wrap file in non‑blocking writer.
    let (non_blocking, _guard) = non_blocking(log_file);

    // use RUST_LOG env var, default to info for codex crates.
    let env_filter = || {
        EnvFilter::try_from_default_env().unwrap_or_else(|_| {
            EnvFilter::new("codex_core=info,codex_tui=info,codex_browser=info")
        })
    };

    // Build layered subscriber:
    let file_layer = tracing_subscriber::fmt::layer()
        .with_writer(non_blocking)
        .with_target(false)
        .with_filter(env_filter());

    if cli.oss {
        codex_ollama::ensure_oss_ready(&config)
            .await
            .map_err(|e| std::io::Error::other(format!("OSS setup failed: {e}")))?;
    }

    let _ = tracing_subscriber::registry().with(file_layer).try_init();

    #[allow(clippy::print_stderr)]
    #[cfg(not(debug_assertions))]
    if let Some(latest_version) = updates::get_upgrade_version(&config) {
        let current_version = env!("CARGO_PKG_VERSION");
        let exe = std::env::current_exe()?;
        let managed_by_npm = std::env::var_os("CODEX_MANAGED_BY_NPM").is_some();

        eprintln!(
            "{} {current_version} -> {latest_version}.",
            "Code update available!".blue()
        );

        if managed_by_npm {
            let npm_cmd = "npm install -g @just-every/code@latest";
            eprintln!("Run {} to update.", npm_cmd.cyan().on_black());
        } else if cfg!(target_os = "macos")
            && (exe.starts_with("/opt/homebrew") || exe.starts_with("/usr/local"))
        {
            let brew_cmd = "brew upgrade code";
            eprintln!("Run {} to update.", brew_cmd.cyan().on_black());
        } else {
            eprintln!(
                "See {} for the latest releases and installation options.",
                "https://github.com/just-every/code/releases/latest"
                    .cyan()
                    .on_black()
            );
        }

        eprintln!("");
    }

    run_ratatui_app(cli, config, should_show_trust_screen)
        .map_err(|err| std::io::Error::other(err.to_string()))
}

fn run_ratatui_app(
    cli: Cli,
    config: Config,
    should_show_trust_screen: bool,
) -> color_eyre::Result<codex_core::protocol::TokenUsage> {
    color_eyre::install()?;

    // Forward panic reports through tracing so they appear in the UI status
    // line, but do not swallow the default/color-eyre panic handler.
    // Chain to the previous hook so users still get a rich panic report
    // (including backtraces) after we restore the terminal.
    let prev_hook = std::panic::take_hook();
    std::panic::set_hook(Box::new(move |info| {
        tracing::error!("panic: {info}");
        prev_hook(info);
    }));
    let (mut terminal, terminal_info) = tui::init(&config)?;
    terminal.clear()?;

    // Initialize high-fidelity session event logging if enabled.
    session_log::maybe_init(&config);

    let Cli {
        prompt,
        images,
        debug,
        ..
    } = cli;
    let mut app = App::new(
        config.clone(),
        prompt,
        images,
        should_show_trust_screen,
        debug,
        terminal_info,
    );

    let app_result = app.run(&mut terminal);
    let usage = app.token_usage();

    restore();
    // Mark the end of the recorded session.
    session_log::log_session_end();
    // ignore error when collecting usage – report underlying error instead
    app_result.map(|_| usage)
}

#[expect(
    clippy::print_stderr,
    reason = "TUI should no longer be displayed, so we can write to stderr."
)]
fn restore() {
    if let Err(err) = tui::restore() {
        eprintln!(
            "failed to restore terminal. Run `reset` or restart your terminal to recover: {err}"
        );
    }
}

<<<<<<< HEAD
#[allow(clippy::unwrap_used)]
fn should_show_login_screen(config: &Config) -> bool {
=======
#[derive(Debug, Clone, Copy, PartialEq, Eq)]
pub enum LoginStatus {
    AuthMode(AuthMode),
    NotAuthenticated,
}

fn get_login_status(config: &Config) -> LoginStatus {
>>>>>>> e58125e6
    if config.model_provider.requires_openai_auth {
        // Reading the OpenAI API key is an async operation because it may need
        // to refresh the token. Block on it.
        let codex_home = config.codex_home.clone();
        match CodexAuth::from_codex_home(&codex_home, config.preferred_auth_method) {
            Ok(Some(auth)) => LoginStatus::AuthMode(auth.mode),
            Ok(None) => LoginStatus::NotAuthenticated,
            Err(err) => {
                error!("Failed to read auth.json: {err}");
                LoginStatus::NotAuthenticated
            }
        }
    } else {
        LoginStatus::NotAuthenticated
    }
}

/// Determine if user has configured a sandbox / approval policy,
/// or if the current cwd project is trusted, and updates the config
/// accordingly.
fn determine_repo_trust_state(
    config: &mut Config,
    config_toml: &ConfigToml,
    approval_policy_overide: Option<AskForApproval>,
    sandbox_mode_override: Option<SandboxMode>,
    config_profile_override: Option<String>,
) -> std::io::Result<bool> {
    let config_profile = config_toml.get_config_profile(config_profile_override)?;

    if approval_policy_overide.is_some() || sandbox_mode_override.is_some() {
        // if the user has overridden either approval policy or sandbox mode,
        // skip the trust flow
        Ok(false)
    } else if config_profile.approval_policy.is_some() {
        // if the user has specified settings in a config profile, skip the trust flow
        // todo: profile sandbox mode?
        Ok(false)
    } else if config_toml.approval_policy.is_some() || config_toml.sandbox_mode.is_some() {
        // if the user has specified either approval policy or sandbox mode in config.toml
        // skip the trust flow
        Ok(false)
    } else if config_toml.is_cwd_trusted(&config.cwd) {
        // if the current cwd project is trusted and no config has been set
        // skip the trust flow and set the approval policy and sandbox mode
        config.approval_policy = AskForApproval::OnRequest;
        config.sandbox_policy = SandboxPolicy::new_workspace_write_policy();
        Ok(false)
    } else {
        // if none of the above conditions are met, show the trust screen
        Ok(true)
    }
}<|MERGE_RESOLUTION|>--- conflicted
+++ resolved
@@ -317,18 +317,8 @@
     }
 }
 
-<<<<<<< HEAD
 #[allow(clippy::unwrap_used)]
 fn should_show_login_screen(config: &Config) -> bool {
-=======
-#[derive(Debug, Clone, Copy, PartialEq, Eq)]
-pub enum LoginStatus {
-    AuthMode(AuthMode),
-    NotAuthenticated,
-}
-
-fn get_login_status(config: &Config) -> LoginStatus {
->>>>>>> e58125e6
     if config.model_provider.requires_openai_auth {
         // Reading the OpenAI API key is an async operation because it may need
         // to refresh the token. Block on it.
