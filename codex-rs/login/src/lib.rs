use chrono::DateTime;
use chrono::Utc;
use serde::Deserialize;
use serde::Serialize;
use std::env;
use std::fs::File;
use std::fs::OpenOptions;
use std::fs::remove_file;
use std::io::Read;
use std::io::Write;
#[cfg(unix)]
use std::os::unix::fs::OpenOptionsExt;
use std::path::Path;
use std::path::PathBuf;
use std::sync::Arc;
use std::sync::Mutex;
use std::time::Duration;

pub use crate::server::LoginServerInfo;
pub use crate::server::ServerOptions;
pub use crate::server::run_server_blocking;
pub use crate::server::run_server_blocking_with_notify;
pub use crate::token_data::TokenData;
use crate::token_data::parse_id_token;

mod pkce;
mod server;
mod token_data;

pub const CLIENT_ID: &str = "app_EMoamEEZ73f0CkXaXp7hrann";
pub const OPENAI_API_KEY_ENV_VAR: &str = "OPENAI_API_KEY";

#[derive(Clone, Debug, PartialEq, Copy)]
pub enum AuthMode {
    ApiKey,
    ChatGPT,
}

#[derive(Debug, Clone)]
pub struct CodexAuth {
    pub mode: AuthMode,

    api_key: Option<String>,
    auth_dot_json: Arc<Mutex<Option<AuthDotJson>>>,
    auth_file: PathBuf,
}

impl PartialEq for CodexAuth {
    fn eq(&self, other: &Self) -> bool {
        self.mode == other.mode
    }
}

impl CodexAuth {
    pub fn from_api_key(api_key: &str) -> Self {
        Self {
            api_key: Some(api_key.to_owned()),
            mode: AuthMode::ApiKey,
            auth_file: PathBuf::new(),
            auth_dot_json: Arc::new(Mutex::new(None)),
        }
    }

    /// Loads the available auth information from the auth.json or
    /// OPENAI_API_KEY environment variable.
    pub fn from_codex_home(codex_home: &Path) -> std::io::Result<Option<CodexAuth>> {
        load_auth(codex_home, true)
    }

    pub async fn get_token_data(&self) -> Result<TokenData, std::io::Error> {
        let auth_dot_json: Option<AuthDotJson> = self.get_current_auth_json();
        match auth_dot_json {
            Some(AuthDotJson {
                tokens: Some(mut tokens),
                last_refresh: Some(last_refresh),
                ..
            }) => {
                if last_refresh < Utc::now() - chrono::Duration::days(28) {
                    let refresh_response = tokio::time::timeout(
                        Duration::from_secs(60),
                        try_refresh_token(tokens.refresh_token.clone()),
                    )
                    .await
                    .map_err(|_| {
                        std::io::Error::other("timed out while refreshing OpenAI API key")
                    })?
                    .map_err(std::io::Error::other)?;

                    let updated_auth_dot_json = update_tokens(
                        &self.auth_file,
                        refresh_response.id_token,
                        refresh_response.access_token,
                        refresh_response.refresh_token,
                    )
                    .await?;

                    tokens = updated_auth_dot_json
                        .tokens
                        .clone()
                        .ok_or(std::io::Error::other(
                            "Token data is not available after refresh.",
                        ))?;

                    #[expect(clippy::unwrap_used)]
                    let mut auth_lock = self.auth_dot_json.lock().unwrap();
                    *auth_lock = Some(updated_auth_dot_json);
                }

                Ok(tokens)
            }
            _ => Err(std::io::Error::other("Token data is not available.")),
        }
    }

    pub async fn get_token(&self) -> Result<String, std::io::Error> {
        match self.mode {
            AuthMode::ApiKey => Ok(self.api_key.clone().unwrap_or_default()),
            AuthMode::ChatGPT => {
                let id_token = self.get_token_data().await?.access_token;

                Ok(id_token)
            }
        }
    }

    pub fn get_account_id(&self) -> Option<String> {
        self.get_current_token_data()
            .and_then(|t| t.account_id.clone())
    }

    pub fn get_plan_type(&self) -> Option<String> {
        self.get_current_token_data()
            .and_then(|t| t.id_token.chatgpt_plan_type.as_ref().map(|p| p.as_string()))
    }

    fn get_current_auth_json(&self) -> Option<AuthDotJson> {
        #[expect(clippy::unwrap_used)]
        self.auth_dot_json.lock().unwrap().clone()
    }

    fn get_current_token_data(&self) -> Option<TokenData> {
        self.get_current_auth_json().and_then(|t| t.tokens.clone())
    }

    /// Consider this private to integration tests.
    pub fn create_dummy_chatgpt_auth_for_testing() -> Self {
        let auth_dot_json = AuthDotJson {
            openai_api_key: None,
            tokens: Some(TokenData {
                id_token: Default::default(),
                access_token: "Access Token".to_string(),
                refresh_token: "test".to_string(),
                account_id: Some("account_id".to_string()),
            }),
            last_refresh: Some(Utc::now()),
        };

        let auth_dot_json = Arc::new(Mutex::new(Some(auth_dot_json)));
        Self {
            api_key: None,
            mode: AuthMode::ChatGPT,
            auth_file: PathBuf::new(),
            auth_dot_json,
        }
    }
}

fn load_auth(codex_home: &Path, include_env_var: bool) -> std::io::Result<Option<CodexAuth>> {
    // First, check to see if there is a valid auth.json file. If not, we fall
    // back to AuthMode::ApiKey using the OPENAI_API_KEY environment variable
    // (if it is set).
    let auth_file = get_auth_file(codex_home);
    let auth_dot_json = match try_read_auth_json(&auth_file) {
        Ok(auth) => auth,
        // If auth.json does not exist, try to read the OPENAI_API_KEY from the
        // environment variable.
        Err(e) if e.kind() == std::io::ErrorKind::NotFound && include_env_var => {
            return match read_openai_api_key_from_env() {
                Some(api_key) => Ok(Some(CodexAuth::from_api_key(&api_key))),
                None => Ok(None),
            };
        }
        // Though if auth.json exists but is malformed, do not fall back to the
        // env var because the user may be expecting to use AuthMode::ChatGPT.
        Err(e) => {
            return Err(e);
        }
    };

    let AuthDotJson {
        openai_api_key: auth_json_api_key,
        tokens,
        last_refresh,
    } = auth_dot_json;

    // If the auth.json has an API key AND does not appear to be on a plan that
    // should prefer AuthMode::ChatGPT, use AuthMode::ApiKey.
    if let Some(api_key) = &auth_json_api_key {
        // Should any of these be AuthMode::ChatGPT with the api_key set?
        // Does AuthMode::ChatGPT indicate that there is an auth.json that is
        // "refreshable" even if we are using the API key for auth?
        match &tokens {
            Some(tokens) => {
                if tokens.is_plan_that_should_use_api_key() {
                    return Ok(Some(CodexAuth::from_api_key(api_key)));
                } else {
                    // Ignore the API key and fall through to ChatGPT auth.
                }
            }
            None => {
                // We have an API key but no tokens in the auth.json file.
                // Perhaps the user ran `codex login --api-key <KEY>` or updated
                // auth.json by hand. Either way, let's assume they are trying
                // to use their API key.
                return Ok(Some(CodexAuth::from_api_key(api_key)));
            }
        }
    }

    // For the AuthMode::ChatGPT variant, perhaps neither api_key nor
    // openai_api_key should exist?
    Ok(Some(CodexAuth {
        api_key: None,
        mode: AuthMode::ChatGPT,
        auth_file,
        auth_dot_json: Arc::new(Mutex::new(Some(AuthDotJson {
            openai_api_key: None,
            tokens,
            last_refresh,
        }))),
    }))
}

fn read_openai_api_key_from_env() -> Option<String> {
    env::var(OPENAI_API_KEY_ENV_VAR)
        .ok()
        .filter(|s| !s.is_empty())
}

pub fn get_auth_file(codex_home: &Path) -> PathBuf {
    codex_home.join("auth.json")
}

/// Delete the auth.json file inside `codex_home` if it exists. Returns `Ok(true)`
/// if a file was removed, `Ok(false)` if no auth file was present.
pub fn logout(codex_home: &Path) -> std::io::Result<bool> {
    let auth_file = get_auth_file(codex_home);
    match remove_file(&auth_file) {
        Ok(_) => Ok(true),
        Err(err) if err.kind() == std::io::ErrorKind::NotFound => Ok(false),
        Err(err) => Err(err),
    }
}

/// Represents a running login server. The server can be stopped by calling `cancel()` on SpawnedLogin.
#[derive(Debug, Clone)]
pub struct SpawnedLogin {
    url: Arc<Mutex<Option<String>>>,
    done: Arc<Mutex<Option<bool>>>,
    shutdown: Arc<std::sync::atomic::AtomicBool>,
}

impl SpawnedLogin {
    pub fn get_login_url(&self) -> Option<String> {
        self.url.lock().ok().and_then(|u| u.clone())
    }

    pub fn get_auth_result(&self) -> Option<bool> {
        self.done.lock().ok().and_then(|d| *d)
    }

    pub fn cancel(&self) {
        self.shutdown
            .store(true, std::sync::atomic::Ordering::SeqCst);
    }
}

pub fn spawn_login_with_chatgpt(codex_home: &Path) -> std::io::Result<SpawnedLogin> {
    let (tx, rx) = std::sync::mpsc::channel::<LoginServerInfo>();
    let shutdown = Arc::new(std::sync::atomic::AtomicBool::new(false));
    let done = Arc::new(Mutex::new(None::<bool>));
    let url = Arc::new(Mutex::new(None::<String>));

    let codex_home_buf = codex_home.to_path_buf();
    let client_id = CLIENT_ID.to_string();

    let shutdown_clone = shutdown.clone();
    let done_clone = done.clone();
    std::thread::spawn(move || {
        let opts = ServerOptions::new(&codex_home_buf, &client_id);
        let res = run_server_blocking_with_notify(opts, Some(tx), Some(shutdown_clone));
        let success = res.is_ok();
        if let Ok(mut lock) = done_clone.lock() {
            *lock = Some(success);
        }
    });

<<<<<<< HEAD
/// Spawn the ChatGPT login Python server as a child process and return a handle to its process.
pub fn spawn_login_with_chatgpt(codex_home: &Path) -> std::io::Result<SpawnedLogin> {
    let script_path = write_login_script_to_disk()?;
    let mut cmd = std::process::Command::new("python3");
    cmd.arg(&script_path)
        .env("CODE_HOME", codex_home)
        .env("CODEX_HOME", codex_home) // Keep for compatibility
        .env("CODEX_CLIENT_ID", CLIENT_ID)
        .stdin(Stdio::null())
        .stdout(Stdio::piped())
        .stderr(Stdio::piped());

    let mut child = cmd.spawn()?;

    let stdout_buf = Arc::new(Mutex::new(Vec::new()));
    let stderr_buf = Arc::new(Mutex::new(Vec::new()));

    if let Some(out) = child.stdout.take() {
        spawn_pipe_reader(out, stdout_buf.clone());
    }
    if let Some(err) = child.stderr.take() {
        spawn_pipe_reader(err, stderr_buf.clone());
    }
=======
    let url_clone = url.clone();
    std::thread::spawn(move || {
        if let Ok(u) = rx.recv() {
            if let Ok(mut lock) = url_clone.lock() {
                *lock = Some(u.auth_url);
            }
        }
    });
>>>>>>> c26d42ab

    Ok(SpawnedLogin {
        url,
        done,
        shutdown,
    })
}

<<<<<<< HEAD
/// Run `python3 -c {{SOURCE_FOR_PYTHON_SERVER}}` with the CODEX_HOME
/// environment variable set to the provided `codex_home` path. If the
/// subprocess exits 0, read the OPENAI_API_KEY property out of
/// CODEX_HOME/auth.json and return Ok(OPENAI_API_KEY). Otherwise, return Err
/// with any information from the subprocess.
///
/// If `capture_output` is true, the subprocess's output will be captured and
/// recorded in memory. Otherwise, the subprocess's output will be sent to the
/// current process's stdout/stderr.
pub async fn login_with_chatgpt(codex_home: &Path, capture_output: bool) -> std::io::Result<()> {
    let script_path = write_login_script_to_disk()?;
    let child = Command::new("python3")
        .arg(&script_path)
        .env("CODE_HOME", codex_home)
        .env("CODEX_HOME", codex_home) // Keep for compatibility
        .env("CODEX_CLIENT_ID", CLIENT_ID)
        .stdin(Stdio::null())
        .stdout(if capture_output {
            Stdio::piped()
        } else {
            Stdio::inherit()
        })
        .stderr(if capture_output {
            Stdio::piped()
        } else {
            Stdio::inherit()
        })
        .spawn()?;

    let output = child.wait_with_output().await?;
    if output.status.success() {
        Ok(())
    } else {
        let stderr = String::from_utf8_lossy(&output.stderr);
        Err(std::io::Error::other(format!(
            "login_with_chatgpt subprocess failed: {stderr}"
        )))
    }
}

fn write_login_script_to_disk() -> std::io::Result<PathBuf> {
    // Write the embedded Python script to a file to avoid very long
    // command-line arguments (Windows error 206).
    let mut tmp = NamedTempFile::new()?;
    tmp.write_all(SOURCE_FOR_PYTHON_SERVER.as_bytes())?;
    tmp.flush()?;

    let (_file, path) = tmp.keep()?;
    Ok(path)
}

=======
>>>>>>> c26d42ab
pub fn login_with_api_key(codex_home: &Path, api_key: &str) -> std::io::Result<()> {
    let auth_dot_json = AuthDotJson {
        openai_api_key: Some(api_key.to_string()),
        tokens: None,
        last_refresh: None,
    };
    write_auth_json(&get_auth_file(codex_home), &auth_dot_json)
}

/// Attempt to read and refresh the `auth.json` file in the given `CODEX_HOME` directory.
/// Returns the full AuthDotJson structure after refreshing if necessary.
pub fn try_read_auth_json(auth_file: &Path) -> std::io::Result<AuthDotJson> {
    let mut file = File::open(auth_file)?;
    let mut contents = String::new();
    file.read_to_string(&mut contents)?;
    let auth_dot_json: AuthDotJson = serde_json::from_str(&contents)?;

    Ok(auth_dot_json)
}

fn write_auth_json(auth_file: &Path, auth_dot_json: &AuthDotJson) -> std::io::Result<()> {
    let json_data = serde_json::to_string_pretty(auth_dot_json)?;
    let mut options = OpenOptions::new();
    options.truncate(true).write(true).create(true);
    #[cfg(unix)]
    {
        options.mode(0o600);
    }
    let mut file = options.open(auth_file)?;
    file.write_all(json_data.as_bytes())?;
    file.flush()?;
    Ok(())
}

async fn update_tokens(
    auth_file: &Path,
    id_token: String,
    access_token: Option<String>,
    refresh_token: Option<String>,
) -> std::io::Result<AuthDotJson> {
    let mut auth_dot_json = try_read_auth_json(auth_file)?;

    let tokens = auth_dot_json.tokens.get_or_insert_with(TokenData::default);
    tokens.id_token = parse_id_token(&id_token).map_err(std::io::Error::other)?;
    if let Some(access_token) = access_token {
        tokens.access_token = access_token.to_string();
    }
    if let Some(refresh_token) = refresh_token {
        tokens.refresh_token = refresh_token.to_string();
    }
    auth_dot_json.last_refresh = Some(Utc::now());
    write_auth_json(auth_file, &auth_dot_json)?;
    Ok(auth_dot_json)
}

async fn try_refresh_token(refresh_token: String) -> std::io::Result<RefreshResponse> {
    let refresh_request = RefreshRequest {
        client_id: CLIENT_ID,
        grant_type: "refresh_token",
        refresh_token,
        scope: "openid profile email",
    };

    let client = reqwest::Client::new();
    let response = client
        .post("https://auth.openai.com/oauth/token")
        .header("Content-Type", "application/json")
        .json(&refresh_request)
        .send()
        .await
        .map_err(std::io::Error::other)?;

    if response.status().is_success() {
        let refresh_response = response
            .json::<RefreshResponse>()
            .await
            .map_err(std::io::Error::other)?;
        Ok(refresh_response)
    } else {
        Err(std::io::Error::other(format!(
            "Failed to refresh token: {}",
            response.status()
        )))
    }
}

#[derive(Serialize)]
struct RefreshRequest {
    client_id: &'static str,
    grant_type: &'static str,
    refresh_token: String,
    scope: &'static str,
}

#[derive(Deserialize, Clone)]
struct RefreshResponse {
    id_token: String,
    access_token: Option<String>,
    refresh_token: Option<String>,
}

/// Expected structure for $CODEX_HOME/auth.json.
#[derive(Deserialize, Serialize, Clone, Debug, PartialEq)]
pub struct AuthDotJson {
    #[serde(rename = "OPENAI_API_KEY")]
    pub openai_api_key: Option<String>,

    #[serde(default, skip_serializing_if = "Option::is_none")]
    pub tokens: Option<TokenData>,

    #[serde(default, skip_serializing_if = "Option::is_none")]
    pub last_refresh: Option<DateTime<Utc>>,
}

#[cfg(test)]
mod tests {
    #![expect(clippy::expect_used, clippy::unwrap_used)]
    use super::*;
    use crate::token_data::IdTokenInfo;
    use crate::token_data::KnownPlan;
    use crate::token_data::PlanType;
    use base64::Engine;
    use pretty_assertions::assert_eq;
    use serde_json::json;
    use tempfile::tempdir;

    const LAST_REFRESH: &str = "2025-08-06T20:41:36.232376Z";

    #[test]
    fn writes_api_key_and_loads_auth() {
        let dir = tempdir().unwrap();
        login_with_api_key(dir.path(), "sk-test-key").unwrap();
        let auth = load_auth(dir.path(), false).unwrap().unwrap();
        assert_eq!(auth.mode, AuthMode::ApiKey);
        assert_eq!(auth.api_key.as_deref(), Some("sk-test-key"));
    }

    #[test]
    fn loads_from_env_var_if_env_var_exists() {
        let dir = tempdir().unwrap();

        let env_var = std::env::var(OPENAI_API_KEY_ENV_VAR);

        if let Ok(env_var) = env_var {
            let auth = load_auth(dir.path(), true).unwrap().unwrap();
            assert_eq!(auth.mode, AuthMode::ApiKey);
            assert_eq!(auth.api_key, Some(env_var));
        }
    }

    #[tokio::test]
    async fn roundtrip_auth_dot_json() {
        let codex_home = tempdir().unwrap();
        write_auth_file(
            AuthFileParams {
                openai_api_key: None,
                chatgpt_plan_type: "pro".to_string(),
            },
            codex_home.path(),
        )
        .expect("failed to write auth file");

        let file = get_auth_file(codex_home.path());
        let auth_dot_json = try_read_auth_json(&file).unwrap();
        write_auth_json(&file, &auth_dot_json).unwrap();

        let same_auth_dot_json = try_read_auth_json(&file).unwrap();
        assert_eq!(auth_dot_json, same_auth_dot_json);
    }

    #[tokio::test]
    async fn pro_account_with_no_api_key_uses_chatgpt_auth() {
        let codex_home = tempdir().unwrap();
        let fake_jwt = write_auth_file(
            AuthFileParams {
                openai_api_key: None,
                chatgpt_plan_type: "pro".to_string(),
            },
            codex_home.path(),
        )
        .expect("failed to write auth file");

        let CodexAuth {
            api_key,
            mode,
            auth_dot_json,
            auth_file: _,
        } = load_auth(codex_home.path(), false).unwrap().unwrap();
        assert_eq!(None, api_key);
        assert_eq!(AuthMode::ChatGPT, mode);

        let guard = auth_dot_json.lock().unwrap();
        let auth_dot_json = guard.as_ref().expect("AuthDotJson should exist");
        assert_eq!(
            &AuthDotJson {
                openai_api_key: None,
                tokens: Some(TokenData {
                    id_token: IdTokenInfo {
                        email: Some("user@example.com".to_string()),
                        chatgpt_plan_type: Some(PlanType::Known(KnownPlan::Pro)),
                        raw_jwt: fake_jwt,
                    },
                    access_token: "test-access-token".to_string(),
                    refresh_token: "test-refresh-token".to_string(),
                    account_id: None,
                }),
                last_refresh: Some(
                    DateTime::parse_from_rfc3339(LAST_REFRESH)
                        .unwrap()
                        .with_timezone(&Utc)
                ),
            },
            auth_dot_json
        )
    }

    /// Even if the OPENAI_API_KEY is set in auth.json, if the plan is not in
    /// [`TokenData::is_plan_that_should_use_api_key`], it should use
    /// [`AuthMode::ChatGPT`].
    #[tokio::test]
    async fn pro_account_with_api_key_still_uses_chatgpt_auth() {
        let codex_home = tempdir().unwrap();
        let fake_jwt = write_auth_file(
            AuthFileParams {
                openai_api_key: Some("sk-test-key".to_string()),
                chatgpt_plan_type: "pro".to_string(),
            },
            codex_home.path(),
        )
        .expect("failed to write auth file");

        let CodexAuth {
            api_key,
            mode,
            auth_dot_json,
            auth_file: _,
        } = load_auth(codex_home.path(), false).unwrap().unwrap();
        assert_eq!(None, api_key);
        assert_eq!(AuthMode::ChatGPT, mode);

        let guard = auth_dot_json.lock().unwrap();
        let auth_dot_json = guard.as_ref().expect("AuthDotJson should exist");
        assert_eq!(
            &AuthDotJson {
                openai_api_key: None,
                tokens: Some(TokenData {
                    id_token: IdTokenInfo {
                        email: Some("user@example.com".to_string()),
                        chatgpt_plan_type: Some(PlanType::Known(KnownPlan::Pro)),
                        raw_jwt: fake_jwt,
                    },
                    access_token: "test-access-token".to_string(),
                    refresh_token: "test-refresh-token".to_string(),
                    account_id: None,
                }),
                last_refresh: Some(
                    DateTime::parse_from_rfc3339(LAST_REFRESH)
                        .unwrap()
                        .with_timezone(&Utc)
                ),
            },
            auth_dot_json
        )
    }

    /// If the OPENAI_API_KEY is set in auth.json and it is an enterprise
    /// account, then it should use [`AuthMode::ApiKey`].
    #[tokio::test]
    async fn enterprise_account_with_api_key_uses_chatgpt_auth() {
        let codex_home = tempdir().unwrap();
        write_auth_file(
            AuthFileParams {
                openai_api_key: Some("sk-test-key".to_string()),
                chatgpt_plan_type: "enterprise".to_string(),
            },
            codex_home.path(),
        )
        .expect("failed to write auth file");

        let CodexAuth {
            api_key,
            mode,
            auth_dot_json,
            auth_file: _,
        } = load_auth(codex_home.path(), false).unwrap().unwrap();
        assert_eq!(Some("sk-test-key".to_string()), api_key);
        assert_eq!(AuthMode::ApiKey, mode);

        let guard = auth_dot_json.lock().expect("should unwrap");
        assert!(guard.is_none(), "auth_dot_json should be None");
    }

    struct AuthFileParams {
        openai_api_key: Option<String>,
        chatgpt_plan_type: String,
    }

    fn write_auth_file(params: AuthFileParams, codex_home: &Path) -> std::io::Result<String> {
        let auth_file = get_auth_file(codex_home);
        // Create a minimal valid JWT for the id_token field.
        #[derive(Serialize)]
        struct Header {
            alg: &'static str,
            typ: &'static str,
        }
        let header = Header {
            alg: "none",
            typ: "JWT",
        };
        let payload = serde_json::json!({
            "email": "user@example.com",
            "email_verified": true,
            "https://api.openai.com/auth": {
                "chatgpt_account_id": "bc3618e3-489d-4d49-9362-1561dc53ba53",
                "chatgpt_plan_type": params.chatgpt_plan_type,
                "chatgpt_user_id": "user-12345",
                "user_id": "user-12345",
            }
        });
        let b64 = |b: &[u8]| base64::engine::general_purpose::URL_SAFE_NO_PAD.encode(b);
        let header_b64 = b64(&serde_json::to_vec(&header)?);
        let payload_b64 = b64(&serde_json::to_vec(&payload)?);
        let signature_b64 = b64(b"sig");
        let fake_jwt = format!("{header_b64}.{payload_b64}.{signature_b64}");

        let auth_json_data = json!({
            "OPENAI_API_KEY": params.openai_api_key,
            "tokens": {
                "id_token": fake_jwt,
                "access_token": "test-access-token",
                "refresh_token": "test-refresh-token"
            },
            "last_refresh": LAST_REFRESH,
        });
        let auth_json = serde_json::to_string_pretty(&auth_json_data)?;
        std::fs::write(auth_file, auth_json)?;

        Ok(fake_jwt)
    }

    #[test]
    fn id_token_info_handles_missing_fields() {
        // Payload without email or plan should yield None values.
        let header = serde_json::json!({"alg": "none", "typ": "JWT"});
        let payload = serde_json::json!({"sub": "123"});
        let header_b64 = base64::engine::general_purpose::URL_SAFE_NO_PAD
            .encode(serde_json::to_vec(&header).unwrap());
        let payload_b64 = base64::engine::general_purpose::URL_SAFE_NO_PAD
            .encode(serde_json::to_vec(&payload).unwrap());
        let signature_b64 = base64::engine::general_purpose::URL_SAFE_NO_PAD.encode(b"sig");
        let jwt = format!("{header_b64}.{payload_b64}.{signature_b64}");

        let info = parse_id_token(&jwt).expect("should parse");
        assert!(info.email.is_none());
        assert!(info.chatgpt_plan_type.is_none());
    }

    #[tokio::test]
    async fn loads_api_key_from_auth_json() {
        let dir = tempdir().unwrap();
        let auth_file = dir.path().join("auth.json");
        std::fs::write(
            auth_file,
            r#"
        {
            "OPENAI_API_KEY": "sk-test-key",
            "tokens": null,
            "last_refresh": null
        }
        "#,
        )
        .unwrap();

        let auth = load_auth(dir.path(), false).unwrap().unwrap();
        assert_eq!(auth.mode, AuthMode::ApiKey);
        assert_eq!(auth.api_key, Some("sk-test-key".to_string()));

        assert!(auth.get_token_data().await.is_err());
    }

    #[test]
    fn logout_removes_auth_file() -> Result<(), std::io::Error> {
        let dir = tempdir()?;
        login_with_api_key(dir.path(), "sk-test-key")?;
        assert!(dir.path().join("auth.json").exists());
        let removed = logout(dir.path())?;
        assert!(removed);
        assert!(!dir.path().join("auth.json").exists());
        Ok(())
    }
}<|MERGE_RESOLUTION|>--- conflicted
+++ resolved
@@ -295,31 +295,6 @@
         }
     });
 
-<<<<<<< HEAD
-/// Spawn the ChatGPT login Python server as a child process and return a handle to its process.
-pub fn spawn_login_with_chatgpt(codex_home: &Path) -> std::io::Result<SpawnedLogin> {
-    let script_path = write_login_script_to_disk()?;
-    let mut cmd = std::process::Command::new("python3");
-    cmd.arg(&script_path)
-        .env("CODE_HOME", codex_home)
-        .env("CODEX_HOME", codex_home) // Keep for compatibility
-        .env("CODEX_CLIENT_ID", CLIENT_ID)
-        .stdin(Stdio::null())
-        .stdout(Stdio::piped())
-        .stderr(Stdio::piped());
-
-    let mut child = cmd.spawn()?;
-
-    let stdout_buf = Arc::new(Mutex::new(Vec::new()));
-    let stderr_buf = Arc::new(Mutex::new(Vec::new()));
-
-    if let Some(out) = child.stdout.take() {
-        spawn_pipe_reader(out, stdout_buf.clone());
-    }
-    if let Some(err) = child.stderr.take() {
-        spawn_pipe_reader(err, stderr_buf.clone());
-    }
-=======
     let url_clone = url.clone();
     std::thread::spawn(move || {
         if let Ok(u) = rx.recv() {
@@ -328,7 +303,6 @@
             }
         }
     });
->>>>>>> c26d42ab
 
     Ok(SpawnedLogin {
         url,
@@ -337,60 +311,6 @@
     })
 }
 
-<<<<<<< HEAD
-/// Run `python3 -c {{SOURCE_FOR_PYTHON_SERVER}}` with the CODEX_HOME
-/// environment variable set to the provided `codex_home` path. If the
-/// subprocess exits 0, read the OPENAI_API_KEY property out of
-/// CODEX_HOME/auth.json and return Ok(OPENAI_API_KEY). Otherwise, return Err
-/// with any information from the subprocess.
-///
-/// If `capture_output` is true, the subprocess's output will be captured and
-/// recorded in memory. Otherwise, the subprocess's output will be sent to the
-/// current process's stdout/stderr.
-pub async fn login_with_chatgpt(codex_home: &Path, capture_output: bool) -> std::io::Result<()> {
-    let script_path = write_login_script_to_disk()?;
-    let child = Command::new("python3")
-        .arg(&script_path)
-        .env("CODE_HOME", codex_home)
-        .env("CODEX_HOME", codex_home) // Keep for compatibility
-        .env("CODEX_CLIENT_ID", CLIENT_ID)
-        .stdin(Stdio::null())
-        .stdout(if capture_output {
-            Stdio::piped()
-        } else {
-            Stdio::inherit()
-        })
-        .stderr(if capture_output {
-            Stdio::piped()
-        } else {
-            Stdio::inherit()
-        })
-        .spawn()?;
-
-    let output = child.wait_with_output().await?;
-    if output.status.success() {
-        Ok(())
-    } else {
-        let stderr = String::from_utf8_lossy(&output.stderr);
-        Err(std::io::Error::other(format!(
-            "login_with_chatgpt subprocess failed: {stderr}"
-        )))
-    }
-}
-
-fn write_login_script_to_disk() -> std::io::Result<PathBuf> {
-    // Write the embedded Python script to a file to avoid very long
-    // command-line arguments (Windows error 206).
-    let mut tmp = NamedTempFile::new()?;
-    tmp.write_all(SOURCE_FOR_PYTHON_SERVER.as_bytes())?;
-    tmp.flush()?;
-
-    let (_file, path) = tmp.keep()?;
-    Ok(path)
-}
-
-=======
->>>>>>> c26d42ab
 pub fn login_with_api_key(codex_home: &Path, api_key: &str) -> std::io::Result<()> {
     let auth_dot_json = AuthDotJson {
         openai_api_key: Some(api_key.to_string()),
