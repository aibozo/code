--- conflicted
+++ resolved
@@ -222,20 +222,12 @@
 
 If the selected model is known to support reasoning (for example: `o3`, `o4-mini`, `codex-*`, `gpt-5`), reasoning is enabled by default when using the Responses API. As explained in the [OpenAI Platform documentation](https://platform.openai.com/docs/guides/reasoning?api-mode=responses#get-started-with-reasoning), this can be set to:
 
-<<<<<<< HEAD
 - `"minimal"` (fastest)
-=======
-- `"minimal"`
->>>>>>> e58125e6
 - `"low"`
 - `"medium"` (default)
 - `"high"`
 
-<<<<<<< HEAD
 Note: Older configs that use `"none"` are still accepted and now map to `"minimal"` for backwards compatibility.
-=======
-Note: to minimize reasoning, choose `"minimal"`.
->>>>>>> e58125e6
 
 ## model_reasoning_summary
 
